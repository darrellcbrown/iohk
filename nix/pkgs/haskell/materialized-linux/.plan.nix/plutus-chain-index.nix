{ system
  , compiler
  , flags
  , pkgs
  , hsPkgs
  , pkgconfPkgs
  , errorHandler
  , config
  , ... }:
  {
    flags = {};
    package = {
      specVersion = "2.2";
      identifier = { name = "plutus-chain-index"; version = "0.1.0.0"; };
      license = "Apache-2.0";
      copyright = "";
      maintainer = "sjoerd.visscher@iohk.io";
      author = "Sjoerd Visscher";
      homepage = "https://github.com/iohk/plutus#readme";
      url = "";
      synopsis = "";
      description = "Please see the README on GitHub at <https://github.com/input-output-hk/plutus#readme>";
      buildType = "Simple";
      isLocal = true;
      detailLevel = "FullDetails";
      licenseFiles = [ "LICENSE" "NOTICE" ];
      dataDir = ".";
      dataFiles = [];
      extraSrcFiles = [];
      extraTmpFiles = [];
      extraDocFiles = [];
      };
    components = {
      "library" = {
        depends = [
          (hsPkgs."plutus-ledger" or (errorHandler.buildDepError "plutus-ledger"))
          (hsPkgs."plutus-ledger-api" or (errorHandler.buildDepError "plutus-ledger-api"))
          (hsPkgs."plutus-tx" or (errorHandler.buildDepError "plutus-tx"))
          (hsPkgs."freer-extras" or (errorHandler.buildDepError "freer-extras"))
          (hsPkgs."aeson" or (errorHandler.buildDepError "aeson"))
          (hsPkgs."base" or (errorHandler.buildDepError "base"))
          (hsPkgs."containers" or (errorHandler.buildDepError "containers"))
          (hsPkgs."data-default" or (errorHandler.buildDepError "data-default"))
          (hsPkgs."fingertree" or (errorHandler.buildDepError "fingertree"))
          (hsPkgs."freer-simple" or (errorHandler.buildDepError "freer-simple"))
          (hsPkgs."lens" or (errorHandler.buildDepError "lens"))
          (hsPkgs."prettyprinter" or (errorHandler.buildDepError "prettyprinter"))
          (hsPkgs."semigroups" or (errorHandler.buildDepError "semigroups"))
<<<<<<< HEAD
          (hsPkgs."bytestring" or (errorHandler.buildDepError "bytestring"))
          (hsPkgs."data-default" or (errorHandler.buildDepError "data-default"))
          (hsPkgs."text" or (errorHandler.buildDepError "text"))
=======
>>>>>>> 2f11c28b
          ];
        buildable = true;
        modules = [
          "Plutus/ChainIndex"
          "Plutus/ChainIndex/Effects"
          "Plutus/ChainIndex/Emulator/DiskState"
          "Plutus/ChainIndex/Emulator/Handlers"
          "Plutus/ChainIndex/Tx"
          "Plutus/ChainIndex/Types"
          "Plutus/ChainIndex/UtxoState"
          ];
        hsSourceDirs = [ "src" ];
        };
      tests = {
        "plutus-chain-index-test" = {
          depends = [
            (hsPkgs."plutus-ledger" or (errorHandler.buildDepError "plutus-ledger"))
            (hsPkgs."plutus-ledger-api" or (errorHandler.buildDepError "plutus-ledger-api"))
            (hsPkgs."plutus-tx" or (errorHandler.buildDepError "plutus-tx"))
            (hsPkgs."plutus-chain-index" or (errorHandler.buildDepError "plutus-chain-index"))
            (hsPkgs."base" or (errorHandler.buildDepError "base"))
            (hsPkgs."hedgehog" or (errorHandler.buildDepError "hedgehog"))
            (hsPkgs."tasty" or (errorHandler.buildDepError "tasty"))
            (hsPkgs."tasty-hedgehog" or (errorHandler.buildDepError "tasty-hedgehog"))
            (hsPkgs."tasty-hunit" or (errorHandler.buildDepError "tasty-hunit"))
            (hsPkgs."containers" or (errorHandler.buildDepError "containers"))
            (hsPkgs."serialise" or (errorHandler.buildDepError "serialise"))
            (hsPkgs."bytestring" or (errorHandler.buildDepError "bytestring"))
            (hsPkgs."freer-simple" or (errorHandler.buildDepError "freer-simple"))
            (hsPkgs."lens" or (errorHandler.buildDepError "lens"))
            ];
          buildable = true;
          modules = [ "Generators" ];
          hsSourceDirs = [ "test" ];
          mainPath = [ "Spec.hs" ];
          };
        };
      };
    } // rec { src = (pkgs.lib).mkDefault ../plutus-chain-index; }<|MERGE_RESOLUTION|>--- conflicted
+++ resolved
@@ -46,12 +46,8 @@
           (hsPkgs."lens" or (errorHandler.buildDepError "lens"))
           (hsPkgs."prettyprinter" or (errorHandler.buildDepError "prettyprinter"))
           (hsPkgs."semigroups" or (errorHandler.buildDepError "semigroups"))
-<<<<<<< HEAD
           (hsPkgs."bytestring" or (errorHandler.buildDepError "bytestring"))
-          (hsPkgs."data-default" or (errorHandler.buildDepError "data-default"))
           (hsPkgs."text" or (errorHandler.buildDepError "text"))
-=======
->>>>>>> 2f11c28b
           ];
         buildable = true;
         modules = [
