--- conflicted
+++ resolved
@@ -51,30 +51,20 @@
           (hsPkgs."http-client-tls" or (errorHandler.buildDepError "http-client-tls"))
           (hsPkgs."http-types" or (errorHandler.buildDepError "http-types"))
           (hsPkgs."http-conduit" or (errorHandler.buildDepError "http-conduit"))
-<<<<<<< HEAD
-          (hsPkgs."jwt" or (errorHandler.buildDepError "jwt"))
-          (hsPkgs."lens" or (errorHandler.buildDepError "lens"))
-=======
           (hsPkgs."iots-export" or (errorHandler.buildDepError "iots-export"))
           (hsPkgs."jwt" or (errorHandler.buildDepError "jwt"))
           (hsPkgs."lens" or (errorHandler.buildDepError "lens"))
           (hsPkgs."memory" or (errorHandler.buildDepError "memory"))
->>>>>>> 9ad4e3dc
           (hsPkgs."monad-logger" or (errorHandler.buildDepError "monad-logger"))
           (hsPkgs."mtl" or (errorHandler.buildDepError "mtl"))
           (hsPkgs."newtype-generics" or (errorHandler.buildDepError "newtype-generics"))
           (hsPkgs."process" or (errorHandler.buildDepError "process"))
           (hsPkgs."prometheus" or (errorHandler.buildDepError "prometheus"))
-<<<<<<< HEAD
-          (hsPkgs."plutus-emulator" or (errorHandler.buildDepError "plutus-emulator"))
-          (hsPkgs."plutus-ledger" or (errorHandler.buildDepError "plutus-ledger"))
-=======
           (hsPkgs."plutus-contract" or (errorHandler.buildDepError "plutus-contract"))
           (hsPkgs."plutus-ledger" or (errorHandler.buildDepError "plutus-ledger"))
           (hsPkgs."row-types" or (errorHandler.buildDepError "row-types"))
           (hsPkgs."prettyprinter" or (errorHandler.buildDepError "prettyprinter"))
           (hsPkgs."plutus-tx" or (errorHandler.buildDepError "plutus-tx"))
->>>>>>> 9ad4e3dc
           (hsPkgs."purescript-bridge" or (errorHandler.buildDepError "purescript-bridge"))
           (hsPkgs."recursion-schemes" or (errorHandler.buildDepError "recursion-schemes"))
           (hsPkgs."safe-exceptions" or (errorHandler.buildDepError "safe-exceptions"))
@@ -130,15 +120,11 @@
             (hsPkgs."cryptonite" or (errorHandler.buildDepError "cryptonite"))
             (hsPkgs."tasty" or (errorHandler.buildDepError "tasty"))
             (hsPkgs."tasty-hunit" or (errorHandler.buildDepError "tasty-hunit"))
-<<<<<<< HEAD
-            (hsPkgs."playground-common" or (errorHandler.buildDepError "playground-common"))
-=======
             (hsPkgs."freer-simple" or (errorHandler.buildDepError "freer-simple"))
             (hsPkgs."playground-common" or (errorHandler.buildDepError "playground-common"))
             (hsPkgs."plutus-ledger" or (errorHandler.buildDepError "plutus-ledger"))
             (hsPkgs."plutus-contract" or (errorHandler.buildDepError "plutus-contract"))
             (hsPkgs."recursion-schemes" or (errorHandler.buildDepError "recursion-schemes"))
->>>>>>> 9ad4e3dc
             (hsPkgs."text" or (errorHandler.buildDepError "text"))
             (hsPkgs."wl-pprint-text" or (errorHandler.buildDepError "wl-pprint-text"))
             ];
