{-# LANGUAGE MonadComprehensions #-}
{-# LANGUAGE OverloadedStrings   #-}

module Language.PlutusCore.TypeSynthesis ( typecheckProgram
                                         , typecheckTerm
                                         , kindCheck
                                         , normalizeType
                                         , runTypeCheckM
                                         , dynamicBuiltinNameMeaningsToTypes
                                         , DynamicBuiltinNameTypes (..)
                                         , TypeCheckM
                                         , TypeError (..)
                                         , TypeConfig (..)
                                         ) where

import           Language.PlutusCore.Constant
import           Language.PlutusCore.Error
import           Language.PlutusCore.Lexer.Type hiding (name)
import           Language.PlutusCore.Name
import           Language.PlutusCore.Normalize
import           Language.PlutusCore.Quote
<<<<<<< HEAD
import           Language.PlutusCore.Renamer        (annotateType, rename)
=======
import           Language.PlutusCore.Renamer    (annotateType, rename)
>>>>>>> 99a06bf8
import           Language.PlutusCore.Type
import           PlutusPrelude

import           Control.Monad.Error.Lens
import           Control.Monad.Except
import           Control.Monad.Reader
import           Data.Map                       (Map)
import qualified Data.Map                       as Map

-- | Mapping from 'DynamicBuiltinName's to their 'Type's.
newtype DynamicBuiltinNameTypes = DynamicBuiltinNameTypes
    { unDynamicBuiltinNameTypes :: Map DynamicBuiltinName (Quote (Type TyName ()))
    } deriving (Semigroup, Monoid)

-- | Configuration of the type checker.
data TypeConfig = TypeConfig
    { _typeConfigNormalize           :: Bool
      -- ^ Whether to normalize type annotations.
    , _typeConfigDynBuiltinNameTypes :: DynamicBuiltinNameTypes
    , _typeConfigGas                 :: GasInit -- ^ The upper limit on the length of type
                                      -- reductions. If set to 'Nothing', type
                                      -- reductions will be unbounded.
    }

-- | The type checking monad contains the 'BuiltinTable' and it lets us throw
-- 'TypeError's.
type TypeCheckM a = ReaderT TypeConfig (ExceptT (TypeError a) Quote)

sizeToType :: Kind ()
sizeToType = KindArrow () (Size ()) (Type ())

-- | Get the 'Kind' of a 'TypeBuiltin'.
kindOfTypeBuiltin :: TypeBuiltin -> Kind ()
kindOfTypeBuiltin TyInteger    = sizeToType
kindOfTypeBuiltin TyByteString = sizeToType
kindOfTypeBuiltin TySize       = sizeToType
kindOfTypeBuiltin TyString     = Type ()

-- | Annotate a 'Type'. Invariant: the type must be in normal form. The invariant is not checked.
-- In case a type is open, an 'OpenTypeOfBuiltin' is returned.
-- We use this for annotating types of built-ins (both static and dynamic).
annotateNormalizeType
    :: (AsTypeError e a, MonadError e m, MonadQuote m, MonadReader TypeConfig m)
    => a -> Builtin () -> Type TyName () -> m (NormalizedType TyNameWithKind ())
annotateNormalizeType ann con ty = case annotateType ty of
    Left  (_::RenameError ()) -> throwing _TypeError $ InternalTypeErrorE ann $ OpenTypeOfBuiltin ty con
    -- That's quite inefficient, but is there anything we can do about that?
    Right annTyOfName         -> do
        (TypeConfig _ _ gas) <- ask
        normalizeType gas annTyOfName

-- | Annotate the type of a 'BuiltinName' and return it wrapped in 'NormalizedType'.
normalizedAnnotatedTypeOfBuiltinName
    :: (MonadError (TypeError a) m, MonadQuote m, MonadReader TypeConfig m)
    => a -> BuiltinName -> m (NormalizedType TyNameWithKind ())
normalizedAnnotatedTypeOfBuiltinName ann name = do
    tyOfName <- liftQuote $ typeOfBuiltinName name
    -- Types of built-in names are already normalized.
    annotateNormalizeType ann (BuiltinName () name) tyOfName

-- | Extract the 'TypeScheme' from a 'DynamicBuiltinNameMeaning' and convert it to the
-- corresponding @Type TyName@ for each row of a 'DynamicBuiltinNameMeanings'.
dynamicBuiltinNameMeaningsToTypes :: DynamicBuiltinNameMeanings -> DynamicBuiltinNameTypes
dynamicBuiltinNameMeaningsToTypes (DynamicBuiltinNameMeanings means) =
    DynamicBuiltinNameTypes $ fmap dynamicBuiltinNameMeaningToType means

-- | Type-check a program, returning a normalized type.
typecheckProgram :: (AsTypeError e a, MonadError e m, MonadQuote m)
                 => TypeConfig
                 -> Program TyNameWithKind NameWithType a
                 -> m (NormalizedType TyNameWithKind ())
typecheckProgram cfg (Program _ _ t) = typecheckTerm cfg t

-- | Type-check a term, returning a normalized type.
typecheckTerm :: (AsTypeError e a, MonadError e m, MonadQuote m)
              => TypeConfig
              -> Term TyNameWithKind NameWithType a
              -> m (NormalizedType TyNameWithKind ())
typecheckTerm cfg t = throwingEither _TypeError =<< (liftQuote $ runExceptT $ runTypeCheckM cfg (typeOf t))

-- | Kind-check a PLC type.
kindCheck :: (AsTypeError e a, MonadError e m, MonadQuote m)
          => TypeConfig
          -> Type TyNameWithKind a
          -> m (Kind ())
kindCheck cfg t = throwingEither _TypeError =<< (liftQuote $ runExceptT $ runTypeCheckM cfg (kindOf t))

-- | Run the type checker with a default context.
runTypeCheckM :: TypeConfig
              -> TypeCheckM a b
              -> ExceptT (TypeError a) Quote b
runTypeCheckM typeConfig tc =
    runReaderT tc typeConfig

indexOfPatternFunctor :: a -> Type TyNameWithKind a -> TypeCheckM a (Kind ())
indexOfPatternFunctor _ pat = do
    patKind <- kindOf pat
    case patKind of
        KindArrow _ (KindArrow _ k (Type _)) (KindArrow () k' (Type ())) ->
            if k == k'
                then return k
                else error "handle me"
        _                                                                ->
            error "handle me"

-- | Extract kind information from a type.
kindOf :: Type TyNameWithKind a -> TypeCheckM a (Kind ())
kindOf TyInt{} = pure (Size ())
kindOf (TyFun x dom cod) = do
    kindCheckM x dom $ Type ()
    kindCheckM x cod $ Type ()
    pure $ Type ()
kindOf (TyForall x _ _ ty) = do
    kindCheckM x ty $ Type ()
    pure $ Type ()
kindOf (TyLam _ _ argK body) = KindArrow () (void argK) <$> kindOf body
kindOf (TyVar _ (TyNameWithKind (TyName (Name (_, k) _ _)))) = pure (void k)
kindOf (TyBuiltin _ b) = pure $ kindOfTypeBuiltin b

-- [infer| pat :: (k -> *) -> k -> *]    [check | arg :: k]
-- --------------------------------------------------------
-- [infer| ifix pat arg :: *]
kindOf (TyIFix x pat arg) = do
    k <- indexOfPatternFunctor x pat
    kindCheckM x arg k
    pure $ Type ()

-- [infer| fun :: dom -> cod]    [check | arg :: dom]
-- --------------------------------------------------
-- [infer| fun arg :: cod]
kindOf (TyApp x fun arg) = do
<<<<<<< HEAD
    funKind <- kindOf fun
    case funKind of
        KindArrow _ dom cod -> do
            typeCheckStep
            kindCheckM x arg dom
            pure cod
        _ -> throwError $ KindMismatch x (void fun) (KindArrow () dummyKind dummyKind) funKind
=======
    funK <- kindOf fun
    case funK of
        KindArrow _ argK resK -> do
            kindCheckM x arg argK
            pure resK
        _ -> throwError $ KindMismatch x (void fun) (KindArrow () dummyKind dummyKind) funK
>>>>>>> 99a06bf8

-- | Check a 'Type' against a 'Kind'.
kindCheckM :: a -> Type TyNameWithKind a -> Kind () -> TypeCheckM a ()
kindCheckM x ty k = do
    tyK <- kindOf ty
    when (tyK /= k) $ throwError (KindMismatch x (void ty) k tyK)

-- | Apply a 'TypeBuiltin' to a 'Size' and wrap in 'NormalizedType'.
applySizedNormalized :: TypeBuiltin -> Size -> NormalizedType tyname ()
applySizedNormalized tb = NormalizedType . TyApp () (TyBuiltin () tb) . TyInt ()

dummyUnique :: Unique
dummyUnique = Unique 0

dummyTyName :: TyNameWithKind ()
dummyTyName = TyNameWithKind (TyName (Name ((), Type ()) "*" dummyUnique))

dummyKind :: Kind ()
dummyKind = Type ()

dummyType :: Type TyNameWithKind ()
dummyType = TyVar () dummyTyName

-- | Look up a 'DynamicBuiltinName' in the 'DynBuiltinNameTypes' environment.
lookupDynamicBuiltinName :: a -> DynamicBuiltinName -> TypeCheckM a (NormalizedType TyNameWithKind ())
lookupDynamicBuiltinName ann name = do
    dbnts <- asks $ unDynamicBuiltinNameTypes . _typeConfigDynBuiltinNameTypes
    case Map.lookup name dbnts of
        Nothing    ->
            throwError $ UnknownDynamicBuiltinName ann (UnknownDynamicBuiltinNameErrorE name)
        Just quoTy -> do
            ty <- liftQuote quoTy
            annotateNormalizeType ann (DynBuiltinName () name) ty

-- | Get the 'Type' of a 'Constant' wrapped in 'NormalizedType'.
typeOfConstant :: Constant a -> NormalizedType TyNameWithKind ()
typeOfConstant (BuiltinInt  _ size _) = applySizedNormalized TyInteger    size
typeOfConstant (BuiltinBS   _ size _) = applySizedNormalized TyByteString size
typeOfConstant (BuiltinSize _ size)   = applySizedNormalized TySize       size
typeOfConstant (BuiltinStr _ _)       = NormalizedType $ TyBuiltin () TyString

typeOfBuiltin :: Builtin a -> TypeCheckM a (NormalizedType TyNameWithKind ())
typeOfBuiltin (BuiltinName    ann name) = normalizedAnnotatedTypeOfBuiltinName ann name
typeOfBuiltin (DynBuiltinName ann name) = lookupDynamicBuiltinName ann name

{- Note [Type rules]
We write type rules in the bidirectional style.

[infer| x : a] -- means that the inferred type of 'x' is 'a'. 'a' is not necessary a varible, e.g.
[infer| fun : dom -> cod] is fine too. It reads as follows: "infer the type of 'fun', check that its
functional and bind the 'dom' variable to the domain and the 'cod' variable to the codomain of this type".
Analogously, [infer| t :: k] means that the inferred kind of 't' is 'k'.
The [infer| x : a] judgement appears in conclusions in the clauses of the 'typeOf' function.

[check| x : a] -- check that the type of 'x' is 'a'. Since Plutus Core is fully elaborated language,
this amounts to inferring the type of 'x' and checking that it's equal to 'a'.
The equality check is denoted as "a ~ b".
Analogously, [check| t :: k] means "check that the kind of 't' is 'k'".
The [check| x : a] judgement appears in the conclusion in the sole clause of the 'typeCheckM' function.

The "a ~> b" notation reads as "normalize 'a' to 'b'".
The "a ~>? b" notations reads as "optionally normalize 'a' to 'b'". The "optionally" part is due to the
fact that we allow non-normalized types during development, but do not allow to submit them on a chain.
-}

{- Note [Type environments]
Type checking works using type environments to handle substitutions efficiently. We
keep a type environment which holds all substitutions which should be in
scope at any given moment. After any lookups, we clone the looked-up type in
order to maintain global uniqueness.

This is all tracked in a state monad, and we simply delete any substitutions
once they go out of scope; this is permissible since 'Unique's are globally
unique and so we will not delete the wrong thing.
-}

-- See the [Type rules] and [Type environments] notes.
-- | Synthesize the type of a term, returning a normalized type.
typeOf :: Term TyNameWithKind NameWithType a -> TypeCheckM a (NormalizedType TyNameWithKind ())

-- v : ty    ty ~>? vTy
-- --------------------
-- [infer| var v : vTy]
typeOf (Var _ (NameWithType (Name (_, ty) _ _))) =
    -- Since we kind check types at lambdas, we can normalize types here without kind checking.
    -- Type normalization at each variable is inefficient and we may consider something else later.
<<<<<<< HEAD
=======
    -- We 'rename' the type of a variable here before normalizing it. Otherwise we would get duplicate
    -- names, because the annotation machinery takes the type at a lambda and duplicates it for each
    -- usage of the variable the lambda binds.
>>>>>>> 99a06bf8
    rename ty >>= normalizeTypeOpt . void

-- [check| dom :: *]    dom ~>? vDom    [infer| body : vCod]
-- ---------------------------------------------------------
-- [infer| lam n dom body : vDom -> vCod]
typeOf (LamAbs x _ dom body)                     = do
    kindCheckM x dom $ Type ()
    TyFun () <<$>> normalizeTypeOpt (void dom) <<*>> typeOf body

-- [check| ty :: *]    ty ~>? vTy
-- ------------------------------
-- [infer| error ty : vTy]
typeOf (Error x ty)                              = do
    kindCheckM x ty $ Type ()
    normalizeTypeOpt $ void ty

-- [infer| body : vBodyTy]
-- ----------------------------------------------
-- [infer| abs n nK body : all (n :: nK) vBodyTy]
typeOf (TyAbs _ n nK body)                       = TyForall () (void n) (void nK) <<$>> typeOf body

-- c : vTy
-- --------------------
-- [infer| con c : vTy]
typeOf (Constant _ con)                          = pure (typeOfConstant con)
typeOf (Builtin _ bi)                            = typeOfBuiltin bi

-- [infer| fun : vDom -> vCod]    [check| arg : vDom]
-- --------------------------------------------------
-- [infer| fun arg : vCod]
typeOf (Apply x fun arg) = do
    vFunTy <- typeOf fun
    case getNormalizedType vFunTy of
        TyFun _ vDom vCod -> do
            typeCheckM x arg $ NormalizedType vDom  -- Subpart of a normalized type, so normalized.
            pure $ NormalizedType vCod              -- Subpart of a normalized type, so normalized.
        _ -> throwError (TypeMismatch x (void fun) (TyFun () dummyType dummyType) vFunTy)

-- [infer| body : all (n :: nK) vCod]    [check| ty :: tyK]    ty ~>? vTy    [vTy / n] vCod ~> vRes
-- ------------------------------------------------------------------------------------------------
-- [infer| body {ty} : vRes]
typeOf (TyInst x body ty) = do
    vBodyTy <- typeOf body
    case getNormalizedType vBodyTy of
        TyForall _ n nK vCod -> do
            kindCheckM x ty nK
            vTy <- normalizeTypeOpt $ void ty
            (TypeConfig _ _ gas) <- ask
            substituteNormalizeType gas vTy n vCod
        _ -> throwError (TypeMismatch x (void body) (TyForall () dummyTyName dummyKind dummyType) vBodyTy)

-- [infer| term : ifix vPat vArg]    [infer| vArg :: k]
-- ------------------------------------------------------------------
-- [infer| unwrap term : NORM (vPat (\(a :: k) -> ifix vPat a) vArg)]
typeOf (Unwrap x term) = do
    vTermTy <- typeOf term
    case getNormalizedType vTermTy of
<<<<<<< HEAD
        TyIFix _ vPat vArg -> do
            k <- kindOf $ x <$ vArg  -- Looks weird.
            unfoldFixOf vPat vArg k
        _                  -> throwError (TypeMismatch x (void term) (TyIFix () dummyType dummyType) vTermTy)

-- [infer| pat :: (k -> *) -> k -> *]    [check | arg :: k]    pat ~>? vPat    arg ~>? vArg
-- [check| term : NORM (vPat (\(a :: k) -> ifix vPat a) vArg)]
-- ----------------------------------------------------------------------------------------
-- [infer| iwrap pat arg term : ifix vPat vArg]
typeOf (IWrap x pat arg term) = do
    k <- indexOfPatternFunctor x pat
    kindCheckM x arg k
    vPat <- normalizeType {- Opt -} $ void pat
    vArg <- normalizeType {- Opt -} $ void arg
    unfoldedFix <- unfoldFixOf (getNormalizedType vPat) (getNormalizedType vArg) k
    typeCheckStep
    typeCheckM x term unfoldedFix
    return $ TyIFix () <$> vPat <*> vArg
=======
        TyFix _ n vPat -> do
            (TypeConfig _ _ gas) <- ask
            substituteNormalizeType gas vTermTy n vPat
        _              -> throwError (TypeMismatch x (void term) (TyFix () dummyTyName dummyType) vTermTy)

-- [check| pat :: *]    pat ~>? vPat    [fix n vPat / n] vPat ~> vTermTy'    [check| term : vTermTy]
-- -------------------------------------------------------------------------------------------------
-- [infer| wrap n pat term : fix n vPat]
typeOf (Wrap x n pat term) = do
    kindCheckM x pat $ Type ()
    vPat <- normalizeTypeOpt $ void pat
    (TypeConfig _ _ gas) <- ask
    vTermTy <- substituteNormalizeType gas (TyFix () (void n) <$> vPat) (void n) $ getNormalizedType vPat
    typeCheckM x term vTermTy
    pure $ TyFix () (void n) <$> vPat
>>>>>>> 99a06bf8

-- | Check a 'Term' against a 'NormalizedType'.
typeCheckM :: a
           -> Term TyNameWithKind NameWithType a
           -> NormalizedType TyNameWithKind ()
           -> TypeCheckM a ()

-- [infer| term : vTermTy]    vTermTy ~ vTy
-- ----------------------------------------
-- [check| term : vTy]
typeCheckM x term vTy = do
    vTermTy <- typeOf term
    when (vTermTy /= vTy) $ throwError (TypeMismatch x (void term) (getNormalizedType vTermTy) vTy)

-- | @unfoldFixOf pat arg k = NORM (vPat (\(a :: k) -> ifix vPat a) arg)@
unfoldFixOf
    :: Type TyNameWithKind ()  -- ^ @vPat@
    -> Type TyNameWithKind ()  -- ^ @arg@
    -> Kind ()                 -- ^ @k@
    -> TypeCheckM a (NormalizedType TyNameWithKind ())
unfoldFixOf pat arg k = do
    a <- liftQuote $ TyNameWithKind <$> freshTyName ((), k) "a"
    normalizeType
        $ foldl' (TyApp ()) pat
        [ TyLam () a k . TyIFix () pat $ TyVar () a
        , arg
        ]

-- this will reduce a type, or simply wrap it in a 'NormalizedType' constructor
-- if we are working with normalized type annotations
normalizeTypeOpt :: Type TyNameWithKind () -> TypeCheckM a (NormalizedType TyNameWithKind ())
normalizeTypeOpt ty = do
    typeConfig <- ask
    if _typeConfigNormalize typeConfig
        then normalizeType (_typeConfigGas typeConfig) ty
        else pure $ NormalizedType ty<|MERGE_RESOLUTION|>--- conflicted
+++ resolved
@@ -1,11 +1,12 @@
 {-# LANGUAGE MonadComprehensions #-}
 {-# LANGUAGE OverloadedStrings   #-}
+{-# LANGUAGE RankNTypes          #-}
 
 module Language.PlutusCore.TypeSynthesis ( typecheckProgram
                                          , typecheckTerm
                                          , kindCheck
-                                         , normalizeType
                                          , runTypeCheckM
+                                         , runInTypeCheckM
                                          , dynamicBuiltinNameMeaningsToTypes
                                          , DynamicBuiltinNameTypes (..)
                                          , TypeCheckM
@@ -19,11 +20,7 @@
 import           Language.PlutusCore.Name
 import           Language.PlutusCore.Normalize
 import           Language.PlutusCore.Quote
-<<<<<<< HEAD
-import           Language.PlutusCore.Renamer        (annotateType, rename)
-=======
 import           Language.PlutusCore.Renamer    (annotateType, rename)
->>>>>>> 99a06bf8
 import           Language.PlutusCore.Type
 import           PlutusPrelude
 
@@ -33,6 +30,16 @@
 import           Data.Map                       (Map)
 import qualified Data.Map                       as Map
 
+{- Note [Costs]
+Typechecking costs are relatively simple: it costs 1 gas to perform
+a reduction. Substitution does not in general cost anything.
+
+Costs are reset every time we enter 'NormalizeTypeM'.
+
+In unlimited mode, gas is not tracked and we do not fail even on large numbers
+of reductions.
+-}
+
 -- | Mapping from 'DynamicBuiltinName's to their 'Type's.
 newtype DynamicBuiltinNameTypes = DynamicBuiltinNameTypes
     { unDynamicBuiltinNameTypes :: Map DynamicBuiltinName (Quote (Type TyName ()))
@@ -43,14 +50,25 @@
     { _typeConfigNormalize           :: Bool
       -- ^ Whether to normalize type annotations.
     , _typeConfigDynBuiltinNameTypes :: DynamicBuiltinNameTypes
-    , _typeConfigGas                 :: GasInit -- ^ The upper limit on the length of type
-                                      -- reductions. If set to 'Nothing', type
-                                      -- reductions will be unbounded.
+    , _typeConfigGas                 :: Maybe Gas
+       -- ^ The upper limit on the length of type reductions.
+       -- If set to 'Nothing', type reductions will be unbounded.
     }
 
 -- | The type checking monad contains the 'BuiltinTable' and it lets us throw
 -- 'TypeError's.
-type TypeCheckM a = ReaderT TypeConfig (ExceptT (TypeError a) Quote)
+type TypeCheckM ann = ReaderT TypeConfig (ExceptT (TypeError ann) Quote)
+
+runInTypeCheckM :: (forall m. MonadQuote m => NormalizeTypeT m tyname ann1 a) -> TypeCheckM ann2 a
+runInTypeCheckM a = do
+    mayGas <- _typeConfigGas <$> ask
+    case mayGas of
+        Nothing  -> runNormalizeTypeAnyM a
+        Just gas -> do
+            mayX <- liftQuote $ runNormalizeTypeGasM gas a
+            case mayX of
+                Nothing -> throwing _TypeError OutOfGas
+                Just x  -> pure x
 
 sizeToType :: Kind ()
 sizeToType = KindArrow () (Size ()) (Type ())
@@ -66,19 +84,15 @@
 -- In case a type is open, an 'OpenTypeOfBuiltin' is returned.
 -- We use this for annotating types of built-ins (both static and dynamic).
 annotateNormalizeType
-    :: (AsTypeError e a, MonadError e m, MonadQuote m, MonadReader TypeConfig m)
-    => a -> Builtin () -> Type TyName () -> m (NormalizedType TyNameWithKind ())
+    :: a -> Builtin () -> Type TyName () -> TypeCheckM a (NormalizedType TyNameWithKind ())
 annotateNormalizeType ann con ty = case annotateType ty of
     Left  (_::RenameError ()) -> throwing _TypeError $ InternalTypeErrorE ann $ OpenTypeOfBuiltin ty con
     -- That's quite inefficient, but is there anything we can do about that?
-    Right annTyOfName         -> do
-        (TypeConfig _ _ gas) <- ask
-        normalizeType gas annTyOfName
+    Right annTyOfName         -> runInTypeCheckM $ normalizeTypeM annTyOfName
 
 -- | Annotate the type of a 'BuiltinName' and return it wrapped in 'NormalizedType'.
 normalizedAnnotatedTypeOfBuiltinName
-    :: (MonadError (TypeError a) m, MonadQuote m, MonadReader TypeConfig m)
-    => a -> BuiltinName -> m (NormalizedType TyNameWithKind ())
+    :: a -> BuiltinName -> TypeCheckM a (NormalizedType TyNameWithKind ())
 normalizedAnnotatedTypeOfBuiltinName ann name = do
     tyOfName <- liftQuote $ typeOfBuiltinName name
     -- Types of built-in names are already normalized.
@@ -155,22 +169,12 @@
 -- --------------------------------------------------
 -- [infer| fun arg :: cod]
 kindOf (TyApp x fun arg) = do
-<<<<<<< HEAD
     funKind <- kindOf fun
     case funKind of
         KindArrow _ dom cod -> do
-            typeCheckStep
             kindCheckM x arg dom
             pure cod
         _ -> throwError $ KindMismatch x (void fun) (KindArrow () dummyKind dummyKind) funKind
-=======
-    funK <- kindOf fun
-    case funK of
-        KindArrow _ argK resK -> do
-            kindCheckM x arg argK
-            pure resK
-        _ -> throwError $ KindMismatch x (void fun) (KindArrow () dummyKind dummyKind) funK
->>>>>>> 99a06bf8
 
 -- | Check a 'Type' against a 'Kind'.
 kindCheckM :: a -> Type TyNameWithKind a -> Kind () -> TypeCheckM a ()
@@ -257,12 +261,9 @@
 typeOf (Var _ (NameWithType (Name (_, ty) _ _))) =
     -- Since we kind check types at lambdas, we can normalize types here without kind checking.
     -- Type normalization at each variable is inefficient and we may consider something else later.
-<<<<<<< HEAD
-=======
     -- We 'rename' the type of a variable here before normalizing it. Otherwise we would get duplicate
     -- names, because the annotation machinery takes the type at a lambda and duplicates it for each
     -- usage of the variable the lambda binds.
->>>>>>> 99a06bf8
     rename ty >>= normalizeTypeOpt . void
 
 -- [check| dom :: *]    dom ~>? vDom    [infer| body : vCod]
@@ -310,8 +311,7 @@
         TyForall _ n nK vCod -> do
             kindCheckM x ty nK
             vTy <- normalizeTypeOpt $ void ty
-            (TypeConfig _ _ gas) <- ask
-            substituteNormalizeType gas vTy n vCod
+            runInTypeCheckM $ substituteNormalizeTypeM vTy n vCod
         _ -> throwError (TypeMismatch x (void body) (TyForall () dummyTyName dummyKind dummyType) vBodyTy)
 
 -- [infer| term : ifix vPat vArg]    [infer| vArg :: k]
@@ -320,10 +320,9 @@
 typeOf (Unwrap x term) = do
     vTermTy <- typeOf term
     case getNormalizedType vTermTy of
-<<<<<<< HEAD
         TyIFix _ vPat vArg -> do
             k <- kindOf $ x <$ vArg  -- Looks weird.
-            unfoldFixOf vPat vArg k
+            unfoldFixOf (NormalizedType vPat) (NormalizedType vArg) k
         _                  -> throwError (TypeMismatch x (void term) (TyIFix () dummyType dummyType) vTermTy)
 
 -- [infer| pat :: (k -> *) -> k -> *]    [check | arg :: k]    pat ~>? vPat    arg ~>? vArg
@@ -333,29 +332,11 @@
 typeOf (IWrap x pat arg term) = do
     k <- indexOfPatternFunctor x pat
     kindCheckM x arg k
-    vPat <- normalizeType {- Opt -} $ void pat
-    vArg <- normalizeType {- Opt -} $ void arg
-    unfoldedFix <- unfoldFixOf (getNormalizedType vPat) (getNormalizedType vArg) k
-    typeCheckStep
+    vPat <- runInTypeCheckM $ normalizeTypeM {- Opt -} $ void pat
+    vArg <- runInTypeCheckM $ normalizeTypeM {- Opt -} $ void arg
+    unfoldedFix <- unfoldFixOf vPat vArg  k
     typeCheckM x term unfoldedFix
     return $ TyIFix () <$> vPat <*> vArg
-=======
-        TyFix _ n vPat -> do
-            (TypeConfig _ _ gas) <- ask
-            substituteNormalizeType gas vTermTy n vPat
-        _              -> throwError (TypeMismatch x (void term) (TyFix () dummyTyName dummyType) vTermTy)
-
--- [check| pat :: *]    pat ~>? vPat    [fix n vPat / n] vPat ~> vTermTy'    [check| term : vTermTy]
--- -------------------------------------------------------------------------------------------------
--- [infer| wrap n pat term : fix n vPat]
-typeOf (Wrap x n pat term) = do
-    kindCheckM x pat $ Type ()
-    vPat <- normalizeTypeOpt $ void pat
-    (TypeConfig _ _ gas) <- ask
-    vTermTy <- substituteNormalizeType gas (TyFix () (void n) <$> vPat) (void n) $ getNormalizedType vPat
-    typeCheckM x term vTermTy
-    pure $ TyFix () (void n) <$> vPat
->>>>>>> 99a06bf8
 
 -- | Check a 'Term' against a 'NormalizedType'.
 typeCheckM :: a
@@ -372,17 +353,19 @@
 
 -- | @unfoldFixOf pat arg k = NORM (vPat (\(a :: k) -> ifix vPat a) arg)@
 unfoldFixOf
-    :: Type TyNameWithKind ()  -- ^ @vPat@
-    -> Type TyNameWithKind ()  -- ^ @arg@
-    -> Kind ()                 -- ^ @k@
+    :: NormalizedType TyNameWithKind ()  -- ^ @vPat@
+    -> NormalizedType TyNameWithKind ()  -- ^ @vArg@
+    -> Kind ()                           -- ^ @k@
     -> TypeCheckM a (NormalizedType TyNameWithKind ())
 unfoldFixOf pat arg k = do
+    let vPat = getNormalizedType pat
+        vArg = getNormalizedType arg
     a <- liftQuote $ TyNameWithKind <$> freshTyName ((), k) "a"
-    normalizeType
-        $ foldl' (TyApp ()) pat
-        [ TyLam () a k . TyIFix () pat $ TyVar () a
-        , arg
-        ]
+    runInTypeCheckM $ normalizeTypeM $
+        foldl' (TyApp ()) vPat
+            [ TyLam () a k . TyIFix () vPat $ TyVar () a
+            , vArg
+            ]
 
 -- this will reduce a type, or simply wrap it in a 'NormalizedType' constructor
 -- if we are working with normalized type annotations
@@ -390,5 +373,5 @@
 normalizeTypeOpt ty = do
     typeConfig <- ask
     if _typeConfigNormalize typeConfig
-        then normalizeType (_typeConfigGas typeConfig) ty
+        then runInTypeCheckM $ normalizeTypeM ty
         else pure $ NormalizedType ty