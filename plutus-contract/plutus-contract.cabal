cabal-version: 2.2
name: plutus-contract
version: 0.1.0.0
license: Apache-2.0
license-files:
  LICENSE
  NOTICE
maintainer: jann.mueller@iohk.io
author: Jann Müller
homepage: https://github.com/iohk/plutus#readme
bug-reports: https://github.com/iohk/plutus/issues
description:
    Please see the README on GitHub at <https://github.com/input-output-hk/plutus#readme>
build-type: Simple

source-repository head
    type: git
    location: https://github.com/iohk/plutus

common lang
    default-language: Haskell2010
    default-extensions: ExplicitForAll ScopedTypeVariables
                        DeriveGeneric StandaloneDeriving DeriveLift
                        GeneralizedNewtypeDeriving DeriveFunctor DeriveFoldable
                        DeriveTraversable
    other-extensions: DeriveAnyClass FlexibleContexts FlexibleInstances
                      MultiParamTypeClasses TypeFamilies OverloadedStrings
                      MonadComprehensions ConstrainedClassMethods TupleSections GADTs
                      RankNTypes TemplateHaskell QuasiQuotes TypeApplications
                      ExistentialQuantification
    ghc-options: -Wall -Wnoncanonical-monad-instances
                 -Wincomplete-uni-patterns -Wincomplete-record-updates
                 -Wredundant-constraints -Widentities

library
    import: lang
    exposed-modules:
        Data.Row.Extras
        Data.Text.Extras
        Data.UUID.Extras
        Language.Plutus.Contract
        Language.Plutus.Contract.Effects.AwaitSlot
        Language.Plutus.Contract.Effects.AwaitTxConfirmed
        Language.Plutus.Contract.Effects.Instance
        Language.Plutus.Contract.Effects.RPC
        Language.Plutus.Contract.Effects.ExposeEndpoint
        Language.Plutus.Contract.Effects.Notify
        Language.Plutus.Contract.Effects.OwnPubKey
        Language.Plutus.Contract.Effects.UtxoAt
        Language.Plutus.Contract.Effects.WatchAddress
        Language.Plutus.Contract.Effects.WriteTx
        Language.Plutus.Contract.Request
        Language.Plutus.Contract.Checkpoint
        Language.Plutus.Contract.Constraints
        Language.Plutus.Contract.State
        Language.Plutus.Contract.Schema
        Language.Plutus.Contract.Trace
        Language.Plutus.Contract.Trace.RequestHandler
        Language.Plutus.Contract.IOTS
        Language.Plutus.Contract.Servant
        Language.Plutus.Contract.Resumable
        Language.Plutus.Contract.StateMachine
        Language.Plutus.Contract.StateMachine.OnChain
        Language.Plutus.Contract.Tx
        Language.Plutus.Contract.Types
        Language.Plutus.Contract.Util
        Language.Plutus.Contract.Wallet
        Language.Plutus.Contract.Typed.Tx
        Wallet.Emulator
        Wallet.Emulator.Types
        Wallet.Emulator.Chain
        Wallet.Emulator.ChainIndex
        Wallet.Emulator.ChainIndex.Index
        Wallet.Emulator.Error
        Wallet.Emulator.Folds
        Wallet.Emulator.LogMessages
        Wallet.Emulator.NodeClient
        Wallet.Emulator.Notify
        Wallet.Emulator.MultiAgent
        Wallet.Emulator.Stream
        Wallet.Emulator.Wallet
        Wallet.Rollup
        Wallet.Rollup.Types
        Wallet.Rollup.Render
        Wallet
        Wallet.API
        Wallet.Effects
        Wallet.Graph
        Wallet.Types
        Control.Monad.Freer.Extras
        Control.Monad.Freer.Log
        Control.Monad.Freer.Stream
        Plutus.Trace
        Plutus.Trace.Effects.ContractInstanceId
        Plutus.Trace.Effects.RunContract
        Plutus.Trace.Effects.RunContractPlayground
        Plutus.Trace.Effects.EmulatedWalletAPI
        Plutus.Trace.Effects.EmulatorControl
        Plutus.Trace.Effects.Waiting
        Plutus.Trace.Emulator
        Plutus.Trace.Emulator.ContractInstance
        Plutus.Trace.Emulator.System
        Plutus.Trace.Emulator.Types
        Plutus.Trace.Playground
        Plutus.Trace.Scheduler
        Plutus.Trace.Tag
    hs-source-dirs: src
    build-depends:
        plutus-ledger -any,
        plutus-tx -any,
        iots-export -any
    build-depends:
        aeson -any,
        base >=4.7 && <5,
        containers -any,
        deepseq -any,
        lens -any,
        text -any,
        hashable -any,
        bytestring -any,
        servant -any,
        servant-server -any,
        serialise -any,
        mtl -any,
        semigroupoids -any,
        profunctors -any,
        template-haskell -any,
        transformers -any,
        warp -any,
        newtype-generics -any,
        hedgehog -any,
        transformers-base -any,
        monad-control -any,
        mmorph -any,
        row-types -any,
        freer-simple -any,
        prettyprinter >=1.1.0.1,
        semigroups -any,
        cryptonite >=0.25,
        fingertree -any,
        uuid -any,
        aeson-pretty -any,
<<<<<<< HEAD
        QuickCheck -any
=======
        unordered-containers -any,
        foldl -any,
        streaming -any
>>>>>>> c7b5932d

    if !(impl(ghcjs) || os(ghcjs))
        exposed-modules:
            Language.Plutus.Contract.Test
            Language.Plutus.Contract.Test.StateModel
            Language.Plutus.Contract.Test.TypedStateModel
        build-depends:
            tasty -any,
            tasty-hunit -any,

test-suite contract-doctests
    type: exitcode-stdio-1.0
    -- Include 'doc' so Haskell.nix finds the symlink sources
    hs-source-dirs:
        doctest
        doc
    default-language: Haskell2010
    main-is: Main.hs
    ghc-options: -pgmL unlit -optL--ghc -optL--language=haskell -optL--from=asciidoc -Wno-unused-imports
    build-tool-depends: unlit:unlit -any, doctest:doctest -any
    other-modules:
      ContractAPI
    build-depends:
      base >=4.9 && <5,
      template-haskell >=2.13.0.0,
      bytestring -any,
      plutus-core -any,
      plutus-contract -any,
      plutus-ledger -any,
      prettyprinter -any,
      containers -any

test-suite plutus-contract-test
    -- TODO: put this back, turns out there were lots of warnings in the `plutus-emulator` tests...
    --import: lang
    default-language: Haskell2010
    type: exitcode-stdio-1.0
    main-is: Spec.hs
    hs-source-dirs: test
    other-modules:
        Spec.Contract
        Spec.Emulator
        Spec.Rows
        Spec.State
    build-depends:
        base >=4.9 && <5,
        bytestring -any,
        containers -any,
        hedgehog -any,
        tasty -any,
        tasty-hunit -any,
        tasty-hedgehog -any,
        text -any,
        mtl -any,
        aeson -any,
        lens -any,
        transformers -any,
        extensible-effects -any,
        plutus-contract -any,
        plutus-ledger -any,
        plutus-tx -any,
        freer-simple -any,
        aeson -any

    if !(impl(ghcjs) || os(ghcjs))
        build-depends: plutus-tx-plugin -any<|MERGE_RESOLUTION|>--- conflicted
+++ resolved
@@ -140,13 +140,10 @@
         fingertree -any,
         uuid -any,
         aeson-pretty -any,
-<<<<<<< HEAD
-        QuickCheck -any
-=======
+        QuickCheck -any,
         unordered-containers -any,
         foldl -any,
         streaming -any
->>>>>>> c7b5932d
 
     if !(impl(ghcjs) || os(ghcjs))
         exposed-modules:
