--- conflicted
+++ resolved
@@ -25,59 +25,6 @@
 enum :: a -> a
 enum = id
 
-<<<<<<< HEAD
-stateTransitionMarlowe :: EventType -> Integer -> Contract -> EventHandlerSTF -> Contract
-stateTransitionMarlowe ev t continue handler =
-    let inputState = ContractStatePoly { tmd   = useval "tmd" $  t - 1
-                                       , nt    = useval "nt" $  t - 1
-                                       , ipnr  = useval "ipnr" $  t - 1
-                                       , ipac  = useval "ipac" $  t - 1
-                                       , feac  = useval "feac" $  t - 1
-                                       , nsc   = useval "nsc" $  t - 1
-                                       , isc   = useval "isc" $  t - 1
-                                       , sd    = useval "sd" $  t - 1
-                                       , prnxt = useval "prnxt" $  t - 1
-                                       , ipcb  = useval "ipcb" $  t - 1
-                                       , prf   = undefined
-                                       }
-        handler_tmd = tmd $ handler ev inputState
-        handler_nt = nt $ handler ev inputState
-        handler_ipnr = ipnr $ handler ev inputState
-        handler_ipac = ipac $ handler ev inputState
-        handler_feac = feac $ handler ev inputState
-        handler_nsc = nsc $ handler ev inputState
-        handler_isc = isc $ handler ev inputState
-        handler_sd = sd $ handler ev inputState
-        handler_prnxt = prnxt $ handler ev inputState
-        handler_ipcb = ipcb $ handler ev inputState
-    in  letval "tmd" t handler_tmd
-            $ letval "nt"   t handler_nt
-            $ letval "ipnr" t handler_ipnr
-            $ letval "ipac" t handler_ipac
-            $ letval "feac" t handler_feac
-            $ letval "nsc"  t handler_nsc
-            $ letval "isc"  t handler_isc
-            $ letval "sd"   t handler_sd
-            $ letval "prnxt" t handler_prnxt
-            $ letval "ipcb" t handler_ipcb
-            continue
-
-stateInitialisation :: ContractState -> Contract -> Contract
-stateInitialisation ContractStatePoly{..} continue =
-    letval "tmd" 0 (marloweDate tmd)
-        $ letval "nt"   0 (constnt nt)
-        $ letval "ipnr" 0 (constnt ipnr)
-        $ letval "ipac" 0 (constnt ipac)
-        $ letval "feac" 0 (constnt feac)
-        $ letval "nsc"  0 (constnt nsc)
-        $ letval "isc"  0 (constnt isc)
-        $ letval "sd"   0 (marloweDate sd)
-        $ letval "prnxt" 0 (constnt prnxt)
-        $ letval "ipcb" 0 (constnt ipcb)
-        continue
-
-=======
->>>>>>> 1426912c
 cardanoEpochStart :: Integer
 cardanoEpochStart = 100
 
