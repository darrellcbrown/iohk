module Language.Marlowe.ACTUS.Model.POF.PayoffModel where

import           Language.Marlowe.ACTUS.Definitions.ContractTerms (CR (..), FEB (FEB_A, FEB_N),
                                                                   PYTP (PYTP_A, PYTP_I, PYTP_N, PYTP_O))
import           Language.Marlowe.ACTUS.Ops                       (ActusNum (..), ActusOps (_abs, _max, _zero),
                                                                   RoleSignOps (_r))
import           Prelude                                          hiding (Fractional, Num, (*), (+), (-), (/))

-- Principal at Maturity (PAM)

_POF_IED_PAM :: (ActusNum a, ActusOps a, RoleSignOps a) => a -> CR -> a -> a -> a
_POF_IED_PAM o_rf_CURS _CNTRL _NT _PDIED = _zero - o_rf_CURS * _r _CNTRL * (_NT + _PDIED)

_POF_MD_PAM :: ActusNum a => a -> a -> a -> a -> a -> a -> a
_POF_MD_PAM o_rf_CURS nsc nt isct ipac feac = o_rf_CURS * (nsc * nt + isct * ipac + feac)

_POF_PP_PAM :: ActusNum a => a -> a -> a
_POF_PP_PAM o_rf_CURS pp_payoff = o_rf_CURS * pp_payoff

_POF_PY_PAM :: (ActusOps a, ActusNum a, RoleSignOps a) => PYTP -> a -> a -> a -> a -> CR -> a -> a -> a -> a
_POF_PY_PAM PYTP_A o_rf_CURS _         _PYRT _cPYRT _CNTRL _  _    _      = o_rf_CURS * _r _CNTRL * _PYRT
_POF_PY_PAM PYTP_N _         _         _PYRT _cPYRT _CNTRL _  _    _      = _cPYRT
_POF_PY_PAM PYTP_I o_rf_CURS o_rf_RRMO _PYRT _cPYRT _CNTRL nt ipnr y_sd_t = let c = o_rf_CURS * _r _CNTRL * y_sd_t * nt in  c * _max _zero (ipnr - o_rf_RRMO)
_POF_PY_PAM PYTP_O _         _         _PYRT _cPYRT _CNTRL _  _    _      = undefined -- FIXME: Ask Nils

<<<<<<< HEAD
_POF_FP_PAM _FEB _FER o_rf_CURS _CNTRL nt feac y_sd_t =
    let c = o_rf_CURS * _FER
    in  case _FEB of
            FEB_A -> _r _CNTRL * c
            FEB_N -> c * y_sd_t * nt * feac
=======
_POF_FP_PAM :: (RoleSignOps a, ActusNum a) => FEB -> a -> a -> CR -> a -> a -> a -> a
_POF_FP_PAM FEB_A _FER o_rf_CURS _CNTRL _  _   _      = _r _CNTRL * o_rf_CURS * _FER
_POF_FP_PAM FEB_N _FER o_rf_CURS _CNTRL nt fac y_sd_t = o_rf_CURS * _FER * y_sd_t * nt * fac
>>>>>>> 5474e392

_POF_PRD_PAM :: (ActusNum a, ActusOps a, RoleSignOps a) => a -> CR -> a -> a -> a -> a -> a -> a
_POF_PRD_PAM o_rf_CURS _CNTRL _PPRD ipac ipnr nt y_sd_t = _zero - o_rf_CURS * _r _CNTRL * (_PPRD + ipac + y_sd_t * ipnr * nt)

_POF_TD_PAM :: (ActusNum a, RoleSignOps a) => a -> CR -> a -> a -> a -> a -> a -> a
_POF_TD_PAM o_rf_CURS _CNTRL _PTD ipac ipnr nt y_sd_t = o_rf_CURS * _r _CNTRL * (_PTD + ipac + y_sd_t * ipnr * nt)

_POF_IP_PAM :: ActusNum a => a -> a -> a -> a -> a -> a -> a
_POF_IP_PAM o_rf_CURS isc ipac ipnr nt y_sd_t = o_rf_CURS * isc * (ipac + y_sd_t * ipnr * nt)

-- Linear Amortizer (LAM)

_POF_IED_LAM :: (ActusNum a, ActusOps a, RoleSignOps a) => a -> CR -> a -> a -> a
_POF_IED_LAM = _POF_IED_PAM

<<<<<<< HEAD
_POF_PR_LAM o_rf_CURS _CNTRL nt nsc prnxt =
    let
        redemption = prnxt - _r _CNTRL * (_max _zero ((_abs prnxt) - (_abs nt)))
    in
      o_rf_CURS * _r _CNTRL * nsc * redemption
=======
_POF_PR_LAM :: (ActusNum a, RoleSignOps a) => a -> CR -> a -> a -> a
_POF_PR_LAM o_rf_CURS _CNTRL nsc prnxt = o_rf_CURS * _r _CNTRL * nsc * prnxt
>>>>>>> 5474e392

_POF_MD_LAM :: ActusNum a => a -> a -> a -> a -> a -> a -> a
_POF_MD_LAM = _POF_MD_PAM

_POF_PP_LAM :: ActusNum a => a -> a -> a
_POF_PP_LAM = _POF_PP_PAM

_POF_PY_LAM :: (ActusOps a, ActusNum a, RoleSignOps a) => PYTP -> a -> a -> a -> a -> CR -> a -> a -> a -> a
_POF_PY_LAM = _POF_PY_PAM

<<<<<<< HEAD
_POF_FP_LAM _FEB _FER o_rf_CURS _CNTRL nt feac y_sd_t = _POF_FP_PAM _FEB _FER o_rf_CURS _CNTRL nt feac y_sd_t
=======
_POF_FP_LAM :: (RoleSignOps a, ActusNum a) => FEB -> a -> a -> CR -> a -> a -> a -> a
_POF_FP_LAM = _POF_FP_PAM
>>>>>>> 5474e392

_POF_PRD_LAM :: (ActusNum a, ActusOps a, RoleSignOps a) => a -> CR -> a -> a -> a -> a -> a -> a
_POF_PRD_LAM o_rf_CURS _CNTRL _PPRD ipac ipnr ipcb y_sd_t = _zero - o_rf_CURS * _r _CNTRL * (_PPRD + ipac + y_sd_t * ipnr * ipcb)

_POF_TD_LAM :: (ActusNum a, RoleSignOps a) => a -> CR -> a -> a -> a -> a -> a -> a
_POF_TD_LAM o_rf_CURS _CNTRL _PTD ipac ipnr ipcb y_sd_t = o_rf_CURS * _r _CNTRL * (_PTD + ipac + y_sd_t * ipnr * ipcb)

<<<<<<< HEAD
_POF_IP_LAM o_rf_CURS isc ipac ipnr ipcb y_sd_t =
  o_rf_CURS * isc * (ipac + y_sd_t * ipnr * ipcb)
=======
_POF_IP_LAM :: ActusNum a => a -> a -> a -> a -> a -> a -> a
_POF_IP_LAM o_rf_CURS isc ipac ipnr ipcb y_sd_t = o_rf_CURS * isc * (ipac + y_sd_t * ipnr * ipcb)
>>>>>>> 5474e392

-- Negative Amortizer (NAM)

_POF_IED_NAM :: (ActusNum a, ActusOps a, RoleSignOps a) => a -> CR -> a -> a -> a
_POF_IED_NAM = _POF_IED_PAM

<<<<<<< HEAD
_POF_PR_NAM o_rf_CURS _CNTRL nsc prnxt ipac y_sd_t ipnr ipcb nt =
  let
    ra = prnxt - _r _CNTRL * (ipac + y_sd_t * ipnr * ipcb)
    r  = ra - (_max _zero (ra - (_abs nt)))
  in
    o_rf_CURS * _r _CNTRL * nsc * r
=======
_POF_PR_NAM :: ActusNum a => a -> a -> a -> a -> a -> a -> a -> a
_POF_PR_NAM o_rf_CURS nsc prnxt ipac y_sd_t ipnr ipcb = o_rf_CURS * nsc * (prnxt - ipac - y_sd_t * ipnr * ipcb)
>>>>>>> 5474e392

_POF_MD_NAM :: ActusNum a => a -> a -> a -> a -> a -> a -> a
_POF_MD_NAM = _POF_MD_PAM

_POF_PP_NAM :: ActusNum a => a -> a -> a
_POF_PP_NAM = _POF_PP_PAM

_POF_PY_NAM :: (ActusOps a, ActusNum a, RoleSignOps a) => PYTP -> a -> a -> a -> a -> CR -> a -> a -> a -> a
_POF_PY_NAM = _POF_PY_PAM

<<<<<<< HEAD
_POF_FP_NAM _FEB _FER o_rf_CURS _CNTRL nt feac y_sd_t = _POF_FP_PAM _FEB _FER o_rf_CURS _CNTRL nt feac y_sd_t
=======
_POF_FP_NAM :: (RoleSignOps a, ActusNum a) => FEB -> a -> a -> CR -> a -> a -> a -> a
_POF_FP_NAM = _POF_FP_PAM
>>>>>>> 5474e392

_POF_PRD_NAM :: (ActusNum a, ActusOps a, RoleSignOps a) => a -> CR -> a -> a -> a -> a -> a -> a
_POF_PRD_NAM = _POF_PRD_LAM

_POF_TD_NAM :: (ActusNum a, RoleSignOps a) => a -> CR -> a -> a -> a -> a -> a -> a
_POF_TD_NAM = _POF_TD_LAM

_POF_IP_NAM :: ActusNum a => a -> a -> a -> a -> a -> a -> a
_POF_IP_NAM = _POF_IP_LAM<|MERGE_RESOLUTION|>--- conflicted
+++ resolved
@@ -23,17 +23,9 @@
 _POF_PY_PAM PYTP_I o_rf_CURS o_rf_RRMO _PYRT _cPYRT _CNTRL nt ipnr y_sd_t = let c = o_rf_CURS * _r _CNTRL * y_sd_t * nt in  c * _max _zero (ipnr - o_rf_RRMO)
 _POF_PY_PAM PYTP_O _         _         _PYRT _cPYRT _CNTRL _  _    _      = undefined -- FIXME: Ask Nils
 
-<<<<<<< HEAD
-_POF_FP_PAM _FEB _FER o_rf_CURS _CNTRL nt feac y_sd_t =
-    let c = o_rf_CURS * _FER
-    in  case _FEB of
-            FEB_A -> _r _CNTRL * c
-            FEB_N -> c * y_sd_t * nt * feac
-=======
 _POF_FP_PAM :: (RoleSignOps a, ActusNum a) => FEB -> a -> a -> CR -> a -> a -> a -> a
 _POF_FP_PAM FEB_A _FER o_rf_CURS _CNTRL _  _   _      = _r _CNTRL * o_rf_CURS * _FER
 _POF_FP_PAM FEB_N _FER o_rf_CURS _CNTRL nt fac y_sd_t = o_rf_CURS * _FER * y_sd_t * nt * fac
->>>>>>> 5474e392
 
 _POF_PRD_PAM :: (ActusNum a, ActusOps a, RoleSignOps a) => a -> CR -> a -> a -> a -> a -> a -> a
 _POF_PRD_PAM o_rf_CURS _CNTRL _PPRD ipac ipnr nt y_sd_t = _zero - o_rf_CURS * _r _CNTRL * (_PPRD + ipac + y_sd_t * ipnr * nt)
@@ -49,16 +41,10 @@
 _POF_IED_LAM :: (ActusNum a, ActusOps a, RoleSignOps a) => a -> CR -> a -> a -> a
 _POF_IED_LAM = _POF_IED_PAM
 
-<<<<<<< HEAD
+_POF_PR_LAM :: (ActusNum a, RoleSignOps a, ActusOps a) => a -> CR -> a -> a -> a -> a
 _POF_PR_LAM o_rf_CURS _CNTRL nt nsc prnxt =
-    let
-        redemption = prnxt - _r _CNTRL * (_max _zero ((_abs prnxt) - (_abs nt)))
-    in
-      o_rf_CURS * _r _CNTRL * nsc * redemption
-=======
-_POF_PR_LAM :: (ActusNum a, RoleSignOps a) => a -> CR -> a -> a -> a
-_POF_PR_LAM o_rf_CURS _CNTRL nsc prnxt = o_rf_CURS * _r _CNTRL * nsc * prnxt
->>>>>>> 5474e392
+  let redemption = prnxt - _r _CNTRL * (_max _zero ((_abs prnxt) - (_abs nt)))
+   in o_rf_CURS * _r _CNTRL * nsc * redemption
 
 _POF_MD_LAM :: ActusNum a => a -> a -> a -> a -> a -> a -> a
 _POF_MD_LAM = _POF_MD_PAM
@@ -69,12 +55,8 @@
 _POF_PY_LAM :: (ActusOps a, ActusNum a, RoleSignOps a) => PYTP -> a -> a -> a -> a -> CR -> a -> a -> a -> a
 _POF_PY_LAM = _POF_PY_PAM
 
-<<<<<<< HEAD
-_POF_FP_LAM _FEB _FER o_rf_CURS _CNTRL nt feac y_sd_t = _POF_FP_PAM _FEB _FER o_rf_CURS _CNTRL nt feac y_sd_t
-=======
 _POF_FP_LAM :: (RoleSignOps a, ActusNum a) => FEB -> a -> a -> CR -> a -> a -> a -> a
 _POF_FP_LAM = _POF_FP_PAM
->>>>>>> 5474e392
 
 _POF_PRD_LAM :: (ActusNum a, ActusOps a, RoleSignOps a) => a -> CR -> a -> a -> a -> a -> a -> a
 _POF_PRD_LAM o_rf_CURS _CNTRL _PPRD ipac ipnr ipcb y_sd_t = _zero - o_rf_CURS * _r _CNTRL * (_PPRD + ipac + y_sd_t * ipnr * ipcb)
@@ -82,30 +64,19 @@
 _POF_TD_LAM :: (ActusNum a, RoleSignOps a) => a -> CR -> a -> a -> a -> a -> a -> a
 _POF_TD_LAM o_rf_CURS _CNTRL _PTD ipac ipnr ipcb y_sd_t = o_rf_CURS * _r _CNTRL * (_PTD + ipac + y_sd_t * ipnr * ipcb)
 
-<<<<<<< HEAD
-_POF_IP_LAM o_rf_CURS isc ipac ipnr ipcb y_sd_t =
-  o_rf_CURS * isc * (ipac + y_sd_t * ipnr * ipcb)
-=======
 _POF_IP_LAM :: ActusNum a => a -> a -> a -> a -> a -> a -> a
 _POF_IP_LAM o_rf_CURS isc ipac ipnr ipcb y_sd_t = o_rf_CURS * isc * (ipac + y_sd_t * ipnr * ipcb)
->>>>>>> 5474e392
 
 -- Negative Amortizer (NAM)
 
 _POF_IED_NAM :: (ActusNum a, ActusOps a, RoleSignOps a) => a -> CR -> a -> a -> a
 _POF_IED_NAM = _POF_IED_PAM
 
-<<<<<<< HEAD
+_POF_PR_NAM :: (RoleSignOps a, ActusNum a, ActusOps a) => a -> CR -> a -> a -> a -> a -> a -> a -> a -> a
 _POF_PR_NAM o_rf_CURS _CNTRL nsc prnxt ipac y_sd_t ipnr ipcb nt =
-  let
-    ra = prnxt - _r _CNTRL * (ipac + y_sd_t * ipnr * ipcb)
-    r  = ra - (_max _zero (ra - (_abs nt)))
-  in
-    o_rf_CURS * _r _CNTRL * nsc * r
-=======
-_POF_PR_NAM :: ActusNum a => a -> a -> a -> a -> a -> a -> a -> a
-_POF_PR_NAM o_rf_CURS nsc prnxt ipac y_sd_t ipnr ipcb = o_rf_CURS * nsc * (prnxt - ipac - y_sd_t * ipnr * ipcb)
->>>>>>> 5474e392
+  let ra = prnxt - _r _CNTRL * (ipac + y_sd_t * ipnr * ipcb)
+      r = ra - (_max _zero (ra - (_abs nt)))
+   in o_rf_CURS * _r _CNTRL * nsc * r
 
 _POF_MD_NAM :: ActusNum a => a -> a -> a -> a -> a -> a -> a
 _POF_MD_NAM = _POF_MD_PAM
@@ -116,12 +87,8 @@
 _POF_PY_NAM :: (ActusOps a, ActusNum a, RoleSignOps a) => PYTP -> a -> a -> a -> a -> CR -> a -> a -> a -> a
 _POF_PY_NAM = _POF_PY_PAM
 
-<<<<<<< HEAD
-_POF_FP_NAM _FEB _FER o_rf_CURS _CNTRL nt feac y_sd_t = _POF_FP_PAM _FEB _FER o_rf_CURS _CNTRL nt feac y_sd_t
-=======
 _POF_FP_NAM :: (RoleSignOps a, ActusNum a) => FEB -> a -> a -> CR -> a -> a -> a -> a
 _POF_FP_NAM = _POF_FP_PAM
->>>>>>> 5474e392
 
 _POF_PRD_NAM :: (ActusNum a, ActusOps a, RoleSignOps a) => a -> CR -> a -> a -> a -> a -> a -> a
 _POF_PRD_NAM = _POF_PRD_LAM
