{
  "nodes": {
    "cardano-repo-tool": {
      "flake": false,
      "locked": {
        "lastModified": 1624584417,
        "narHash": "sha256-YSepT97PagR/1jTYV/Yer8a2GjFe9+tTwaTCHxuK50M=",
        "owner": "input-output-hk",
        "repo": "cardano-repo-tool",
        "rev": "30e826ed8f00e3e154453b122a6f3d779b2f73ec",
        "type": "github"
      },
      "original": {
        "owner": "input-output-hk",
        "repo": "cardano-repo-tool",
        "type": "github"
      }
    },
    "gitignore-nix": {
      "flake": false,
      "locked": {
        "lastModified": 1611672876,
        "narHash": "sha256-qHu3uZ/o9jBHiA3MEKHJ06k7w4heOhA+4HCSIvflRxo=",
        "owner": "hercules-ci",
        "repo": "gitignore.nix",
        "rev": "211907489e9f198594c0eb0ca9256a1949c9d412",
        "type": "github"
      },
      "original": {
        "owner": "hercules-ci",
        "repo": "gitignore.nix",
        "type": "github"
      }
    },
    "hackage-nix": {
      "flake": false,
      "locked": {
<<<<<<< HEAD
        "lastModified": 1637716328,
        "narHash": "sha256-t68O60lmppBu0mm3/3htVtcl1FqYdDEaQWVy/J1XSpg=",
        "owner": "input-output-hk",
        "repo": "hackage.nix",
        "rev": "6ae3a0140ab82e21618945f125faf9cf57bc8bec",
=======
        "lastModified": 1637291070,
        "narHash": "sha256-hTX2Xo36i9MR6PNwA/89C8daKjxmx5ZS5lwR2Cbp8Yo=",
        "owner": "input-output-hk",
        "repo": "hackage.nix",
        "rev": "6ea4ad5f4a5e2303cd64974329ba90ccc410a012",
>>>>>>> 0f8334ab
        "type": "github"
      },
      "original": {
        "owner": "input-output-hk",
        "repo": "hackage.nix",
        "type": "github"
      }
    },
    "haskell-language-server": {
      "flake": false,
      "locked": {
        "lastModified": 1638136578,
        "narHash": "sha256-Reo9BQ12O+OX7tuRfaDPZPBpJW4jnxZetm63BxYncoM=",
        "owner": "haskell",
        "repo": "haskell-language-server",
        "rev": "745ef26f406dbdd5e4a538585f8519af9f1ccb09",
        "type": "github"
      },
      "original": {
        "owner": "haskell",
        "ref": "1.5.1",
        "repo": "haskell-language-server",
        "type": "github"
      }
    },
    "haskell-nix": {
      "flake": false,
      "locked": {
        "lastModified": 1639494715,
        "narHash": "sha256-AdlX4B8EHjTU8HI+CmqN8CIN+/0BrKFMMtZTHGnqUSo=",
        "owner": "input-output-hk",
        "repo": "haskell.nix",
        "rev": "cbabcb1e2cb032d9eab76eecb4a723ee0d29cfbb",
        "type": "github"
      },
      "original": {
        "owner": "input-output-hk",
        "ref": "angerman/fix-ghcjs",
        "repo": "haskell.nix",
        "type": "github"
      }
    },
    "iohk-nix": {
      "flake": false,
      "locked": {
        "lastModified": 1626953580,
        "narHash": "sha256-iEI9aTOaZMGsjWzcrctrC0usmiagwKT2v1LSDe9/tMU=",
        "owner": "input-output-hk",
        "repo": "iohk-nix",
        "rev": "cbd497f5844249ef8fe617166337d59f2a6ebe90",
        "type": "github"
      },
      "original": {
        "owner": "input-output-hk",
        "repo": "iohk-nix",
        "type": "github"
      }
    },
    "nixpkgs": {
      "flake": false,
      "locked": {
        "lastModified": 1628785280,
        "narHash": "sha256-2B5eMrEr6O8ff2aQNeVxTB+9WrGE80OB4+oM6T7fOcc=",
        "owner": "NixOS",
        "repo": "nixpkgs",
        "rev": "6525bbc06a39f26750ad8ee0d40000ddfdc24acb",
        "type": "github"
      },
      "original": {
        "owner": "NixOS",
        "ref": "nixpkgs-unstable",
        "repo": "nixpkgs",
        "type": "github"
      }
    },
    "pre-commit-hooks-nix": {
      "flake": false,
      "locked": {
        "lastModified": 1624971177,
        "narHash": "sha256-Amf/nBj1E77RmbSSmV+hg6YOpR+rddCbbVgo5C7BS0I=",
        "owner": "cachix",
        "repo": "pre-commit-hooks.nix",
        "rev": "397f0713d007250a2c7a745e555fa16c5dc8cadb",
        "type": "github"
      },
      "original": {
        "owner": "cachix",
        "repo": "pre-commit-hooks.nix",
        "type": "github"
      }
    },
    "root": {
      "inputs": {
        "cardano-repo-tool": "cardano-repo-tool",
        "gitignore-nix": "gitignore-nix",
        "hackage-nix": "hackage-nix",
        "haskell-language-server": "haskell-language-server",
        "haskell-nix": "haskell-nix",
        "iohk-nix": "iohk-nix",
        "nixpkgs": "nixpkgs",
        "pre-commit-hooks-nix": "pre-commit-hooks-nix",
        "sphinxcontrib-haddock": "sphinxcontrib-haddock",
        "stackage-nix": "stackage-nix"
      }
    },
    "sphinxcontrib-haddock": {
      "flake": false,
      "locked": {
        "lastModified": 1594136664,
        "narHash": "sha256-O9YT3iCUBHP3CEF88VDLLCO2HSP3HqkNA2q2939RnVY=",
        "owner": "michaelpj",
        "repo": "sphinxcontrib-haddock",
        "rev": "f3956b3256962b2d27d5a4e96edb7951acf5de34",
        "type": "github"
      },
      "original": {
        "owner": "michaelpj",
        "repo": "sphinxcontrib-haddock",
        "type": "github"
      }
    },
    "stackage-nix": {
      "flake": false,
      "locked": {
        "lastModified": 1597712578,
        "narHash": "sha256-c/pcfZ6w5Yp//7oC0hErOGVVphBLc5vc4IZlWKZ/t6E=",
        "owner": "input-output-hk",
        "repo": "stackage.nix",
        "rev": "e32c8b06d56954865725514ce0d98d5d1867e43a",
        "type": "github"
      },
      "original": {
        "owner": "input-output-hk",
        "repo": "stackage.nix",
        "type": "github"
      }
    }
  },
  "root": "root",
  "version": 7
}<|MERGE_RESOLUTION|>--- conflicted
+++ resolved
@@ -35,19 +35,11 @@
     "hackage-nix": {
       "flake": false,
       "locked": {
-<<<<<<< HEAD
-        "lastModified": 1637716328,
-        "narHash": "sha256-t68O60lmppBu0mm3/3htVtcl1FqYdDEaQWVy/J1XSpg=",
-        "owner": "input-output-hk",
-        "repo": "hackage.nix",
-        "rev": "6ae3a0140ab82e21618945f125faf9cf57bc8bec",
-=======
         "lastModified": 1637291070,
         "narHash": "sha256-hTX2Xo36i9MR6PNwA/89C8daKjxmx5ZS5lwR2Cbp8Yo=",
         "owner": "input-output-hk",
         "repo": "hackage.nix",
         "rev": "6ea4ad5f4a5e2303cd64974329ba90ccc410a012",
->>>>>>> 0f8334ab
         "type": "github"
       },
       "original": {
