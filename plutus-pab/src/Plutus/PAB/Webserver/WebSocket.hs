{-# LANGUAGE DataKinds           #-}
{-# LANGUAGE FlexibleContexts    #-}
{-# LANGUAGE GADTs               #-}
{-# LANGUAGE InstanceSigs        #-}
{-# LANGUAGE KindSignatures      #-}
{-# LANGUAGE NamedFieldPuns      #-}
{-# LANGUAGE OverloadedStrings   #-}
{-# LANGUAGE ScopedTypeVariables #-}
{-# LANGUAGE TupleSections       #-}
{-# LANGUAGE TypeApplications    #-}
{-# LANGUAGE TypeOperators       #-}
{-

Handlers for the websockets exposed by the PAB.

-}
module Plutus.PAB.Webserver.WebSocket
    ( wsHandler
    , combinedWebsocket
    , contractInstanceUpdates
    -- * Reports
    , getContractReport
    -- ** Streams of PAB events
    , walletFundsChange
    , openEndpoints
    , slotChange
    , observableStateChange
    ) where

<<<<<<< HEAD
import qualified Cardano.Wallet.Mock                     as Mock
=======
>>>>>>> f706a646
import           Control.Concurrent.Async                (Async, async, waitAnyCancel)
import           Control.Concurrent.STM                  (STM)
import qualified Control.Concurrent.STM                  as STM
import           Control.Concurrent.STM.Extras.Stream    (STMStream, foldM, singleton, unfold)
import           Control.Exception                       (SomeException, handle)
import           Control.Monad                           (forever, void)
import           Control.Monad.Freer.Error               (throwError)
import           Control.Monad.IO.Class                  (liftIO)
import           Data.Aeson                              (ToJSON)
import qualified Data.Aeson                              as JSON
import           Data.Bifunctor                          (Bifunctor (..))
import           Data.Foldable                           (fold)
import qualified Data.Map                                as Map
import           Data.Proxy                              (Proxy (..))
import           Data.Set                                (Set)
import qualified Data.Set                                as Set
import           Data.Text                               (Text)
import qualified Data.Text                               as Text
import qualified Ledger
import           Ledger.Slot                             (Slot)
import qualified Network.WebSockets                      as WS
import           Network.WebSockets.Connection           (Connection, PendingConnection)
import           Plutus.Contract.Effects                 (ActiveEndpoint (..))
import           Plutus.PAB.Core                         (PABAction)
import qualified Plutus.PAB.Core                         as Core
import           Plutus.PAB.Core.ContractInstance.STM    (BlockchainEnv, InstancesState, OpenEndpoint (..))
import qualified Plutus.PAB.Core.ContractInstance.STM    as Instances
import qualified Plutus.PAB.Effects.Contract             as Contract
import           Plutus.PAB.Events.ContractInstanceState (fromResp)
import           Plutus.PAB.Types                        (PABError (OtherError))
import           Plutus.PAB.Webserver.API                ()
import           Plutus.PAB.Webserver.Types              (CombinedWSStreamToClient (..), CombinedWSStreamToServer (..),
                                                          ContractReport (..), ContractSignatureResponse (..),
                                                          InstanceStatusToClient (..))
import           Servant                                 ((:<|>) ((:<|>)))
import           Wallet.Emulator.Wallet                  (Wallet (..))
import qualified Wallet.Emulator.Wallet                  as Wallet
import           Wallet.Types                            (ContractInstanceId (..))

getContractReport :: forall t env. Contract.PABContract t => PABAction t env (ContractReport (Contract.ContractDef t))
getContractReport = do
    availableContracts <- Contract.getDefinitions @t
    activeContractIDs <- fmap fst . Map.toList <$> Contract.getActiveContracts @t
    crAvailableContracts <-
        traverse
            (\t -> ContractSignatureResponse t <$> Contract.exportSchema @t t)
            availableContracts
    crActiveContractStates <- traverse (\i -> Contract.getState @t i >>= \s -> pure (i, fromResp $ Contract.serialisableState (Proxy @t) s)) activeContractIDs
    pure ContractReport {crAvailableContracts, crActiveContractStates}

combinedUpdates :: forall t env. WSState -> PABAction t env (STMStream CombinedWSStreamToClient)
combinedUpdates wsState =
    combinedWSStreamToClient wsState
        <$> (Core.askBlockchainEnv @t @env)
        <*> (Core.askInstancesState @t @env)

-- | The subscriptions for a websocket (wallet funds and contract instance notifications)
data WSState = WSState
    { wsInstances :: STM.TVar (Set ContractInstanceId) -- ^ Contract instances that we want updates for
    , wsWallets   :: STM.TVar (Set Wallet) -- ^ Wallets whose funds we are watching
    }

instancesAndWallets :: WSState -> STMStream (Set ContractInstanceId, Set Wallet)
instancesAndWallets WSState{wsInstances, wsWallets} =
    (,) <$> unfold (STM.readTVar wsInstances) <*> unfold (STM.readTVar wsWallets)

combinedWSStreamToClient :: WSState -> BlockchainEnv -> InstancesState -> STMStream CombinedWSStreamToClient
combinedWSStreamToClient wsState blockchainEnv instancesState = do
    (instances, wallets) <- instancesAndWallets wsState
    let mkWalletStream wallet = WalletFundsChange wallet <$> walletFundsChange wallet blockchainEnv
        mkInstanceStream instanceId = InstanceUpdate instanceId <$> instanceUpdates instanceId instancesState
    fold
        [ SlotChange <$> slotChange blockchainEnv
        , foldMap mkWalletStream wallets
        , foldMap mkInstanceStream instances
        ]

initialWSState :: STM WSState
initialWSState = WSState <$> STM.newTVar mempty <*> STM.newTVar mempty

slotChange :: BlockchainEnv -> STMStream Slot
slotChange = unfold . Instances.currentSlot

walletFundsChange :: Wallet -> BlockchainEnv -> STMStream Ledger.Value
-- TODO: Change from 'Wallet' to 'Address' (see SCP-2208)
walletFundsChange wallet blockchainEnv =
    unfold (Instances.valueAt (Wallet.walletAddress wallet) blockchainEnv)

observableStateChange :: ContractInstanceId -> InstancesState -> STMStream JSON.Value
observableStateChange contractInstanceId instancesState =
    unfold (Instances.observableContractState contractInstanceId instancesState)

openEndpoints :: ContractInstanceId -> InstancesState -> STMStream [ActiveEndpoint]
openEndpoints contractInstanceId instancesState = do
    unfold $ do
      instanceState <- Instances.instanceState contractInstanceId instancesState
      fmap (oepName . snd) . Map.toList <$> Instances.openEndpoints instanceState

finalValue :: ContractInstanceId -> InstancesState -> STMStream (Maybe JSON.Value)
finalValue contractInstanceId instancesState =
    singleton $ Instances.finalResult contractInstanceId instancesState

-- | Get a stream of instance updates for a given instance ID
instanceUpdates :: ContractInstanceId -> InstancesState -> STMStream InstanceStatusToClient
instanceUpdates instanceId instancesState =
    fold
        [ NewObservableState <$> observableStateChange instanceId instancesState
        , NewActiveEndpoints <$> openEndpoints instanceId instancesState
        , ContractFinished   <$> finalValue instanceId instancesState
        ]

-- | Send all updates from an 'STMStream' to a websocket until it finishes.
streamToWebsocket :: forall t env a. ToJSON a => Connection -> STMStream a -> PABAction t env ()
streamToWebsocket connection stream = liftIO $
    foldM stream (WS.sendTextData connection . JSON.encode) (pure ())

-- | Handler for WSAPI
wsHandler ::
    forall t env.
    (ContractInstanceId -> PendingConnection -> PABAction t env ())
    :<|> (PendingConnection -> PABAction t env ())
wsHandler =
    contractInstanceUpdates :<|> combinedWebsocket

sendContractInstanceUpdatesToClient :: forall t env. ContractInstanceId -> Connection -> PABAction t env ()
sendContractInstanceUpdatesToClient instanceId connection = do
    instancesState <- Core.askInstancesState @t @env
    streamToWebsocket connection (instanceUpdates instanceId instancesState)

contractInstanceUpdates :: forall t env. ContractInstanceId -> PendingConnection -> PABAction t env ()
contractInstanceUpdates contractInstanceId pending = do
    Core.PABRunner{Core.runPABAction} <- Core.pabRunner
    liftIO $ do
        connection <- WS.acceptRequest pending
        handle disconnect . WS.withPingThread connection 30 (pure ()) $ fmap (either (error . show) id) . runPABAction $ sendContractInstanceUpdatesToClient contractInstanceId connection
  where
    disconnect :: SomeException -> IO ()
    disconnect _ = pure ()

combinedWebsocket :: forall t env. PendingConnection -> PABAction t env ()
combinedWebsocket pending = do
    pabRunner <- Core.pabRunner
    wsState <- liftIO $ STM.atomically initialWSState
    liftIO $ do
        connection <- WS.acceptRequest pending
        handle disconnect . WS.withPingThread connection 30 (pure ()) $ combinedWebsocketThread pabRunner wsState connection
  where
    disconnect :: SomeException -> IO ()
    disconnect _ = pure ()

combinedWebsocketThread :: forall t env. Core.PABRunner t env -> WSState -> Connection -> IO ()
combinedWebsocketThread Core.PABRunner{Core.runPABAction} wsState connection = do
        tasks :: [Async (Either PABError ())] <-
            traverse
                asyncApp
                [ sendCombinedUpdatesToClient connection wsState
                , receiveMessagesFromClient connection wsState
                ]
        void $ waitAnyCancel tasks
    where
        asyncApp = async . runPABAction

sendCombinedUpdatesToClient :: forall t env. Connection -> WSState -> PABAction t env ()
sendCombinedUpdatesToClient connection wsState = combinedUpdates wsState >>= streamToWebsocket connection

receiveMessagesFromClient :: forall t env. Connection -> WSState -> PABAction t env ()
receiveMessagesFromClient connection wsState = forever $ do
    msg <- liftIO $ WS.receiveData connection
    let result :: Either Text CombinedWSStreamToServer
        result = first Text.pack $ JSON.eitherDecode msg
    case result of
        Right (Subscribe l)   -> liftIO $ STM.atomically $ either (addInstanceId wsState) (addWallet wsState) l
        Right (Unsubscribe l) -> liftIO $ STM.atomically $ either (removeInstanceId wsState) (removeWallet wsState) l
        Left e                -> throwError (OtherError e)

addInstanceId :: WSState -> ContractInstanceId -> STM ()
addInstanceId WSState{wsInstances} i = STM.modifyTVar wsInstances (Set.insert i)

addWallet :: WSState -> Wallet -> STM ()
addWallet WSState{wsWallets} w = STM.modifyTVar wsWallets (Set.insert w)

removeInstanceId :: WSState -> ContractInstanceId -> STM ()
removeInstanceId WSState{wsInstances} i = STM.modifyTVar wsInstances (Set.delete i)

removeWallet :: WSState -> Wallet -> STM ()
removeWallet WSState{wsWallets} w = STM.modifyTVar wsWallets (Set.delete w)<|MERGE_RESOLUTION|>--- conflicted
+++ resolved
@@ -27,10 +27,6 @@
     , observableStateChange
     ) where
 
-<<<<<<< HEAD
-import qualified Cardano.Wallet.Mock                     as Mock
-=======
->>>>>>> f706a646
 import           Control.Concurrent.Async                (Async, async, waitAnyCancel)
 import           Control.Concurrent.STM                  (STM)
 import qualified Control.Concurrent.STM                  as STM
