--- conflicted
+++ resolved
@@ -23,11 +23,7 @@
 import           Ledger.TxId                       (TxId)
 import           Plutus.Contract.Effects           (ActiveEndpoint (..), PABReq (..), PABResp (..))
 import           Plutus.Contract.StateMachine      (ThreadToken)
-<<<<<<< HEAD
-import qualified PlutusTx                          as PlutusTx
-=======
 import qualified PlutusTx
->>>>>>> f706a646
 import qualified PlutusTx.AssocMap                 as AssocMap
 import qualified PlutusTx.Prelude                  as PlutusTx
 import           Test.QuickCheck                   (Gen, oneof)
