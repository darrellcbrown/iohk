{-# LANGUAGE DataKinds           #-}
{-# LANGUAGE LambdaCase          #-}
{-# LANGUAGE NamedFieldPuns      #-}
{-# LANGUAGE OverloadedStrings   #-}
{-# LANGUAGE ScopedTypeVariables #-}
{-# LANGUAGE TypeApplications    #-}

{-# OPTIONS_GHC -w #-}
module Spec.Marlowe.Marlowe
    ( prop_noFalsePositives, tests, prop_showWorksForContracts, prop_jsonLoops
    )
where

import qualified Codec.CBOR.Write                      as Write
import qualified Codec.Serialise                       as Serialise
import           Control.Exception                     (SomeException, catch)
import           Control.Lens                          ((&), (.~))
import           Control.Monad                         (void)
import           Control.Monad.Freer                   (run)
import           Control.Monad.Freer.Error             (runError)
import           Data.Aeson                            (decode, encode)
import           Data.Aeson.Text                       (encodeToLazyText)
import qualified Data.ByteString                       as BS
import           Data.Default                          (Default (..))
import           Data.Either                           (fromRight, isRight)
import qualified Data.Map.Strict                       as Map
import           Data.Maybe                            (isJust, isNothing)
import           Data.Monoid                           (First (..))
import           Data.Ratio                            ((%))
import           Data.Set                              (Set)
import qualified Data.Set                              as Set
import           Data.String
import qualified Data.Text                             as T
import qualified Data.Text.IO                          as T
import           Data.Text.Lazy                        (toStrict)
import           Language.Haskell.Interpreter          (Extension (OverloadedStrings), MonadInterpreter,
                                                        OptionVal ((:=)), as, interpret, languageExtensions,
                                                        runInterpreter, set, setImports)
import           Language.Marlowe.Analysis.FSSemantics
import           Language.Marlowe.Client
import           Language.Marlowe.Scripts              (MarloweInput, mkMarloweStateMachineTransition, rolePayoutScript,
                                                        typedValidator)
import           Language.Marlowe.Semantics
import           Language.Marlowe.Util
import           Ledger                                (Slot (..), pubKeyHash, validatorHash)
import           Ledger.Ada                            (lovelaceValueOf)
import           Ledger.Constraints.TxConstraints      (TxConstraints)
import qualified Ledger.Typed.Scripts                  as Scripts
import qualified Ledger.Value                          as Val
import qualified Plutus.Contract.StateMachine          as SM
import           Plutus.Contract.Test                  hiding ((.&&.))
import qualified Plutus.Contract.Test                  as T
import           Plutus.Contract.Types                 (_observableState)
import qualified Plutus.Trace.Emulator                 as Trace
import           Plutus.Trace.Emulator.Types           (instContractState)
import qualified PlutusTx.AssocMap                     as AssocMap
import           PlutusTx.Lattice
import qualified PlutusTx.Prelude                      as P
import           Spec.Marlowe.Common
import qualified Streaming.Prelude                     as S
import           System.IO.Unsafe                      (unsafePerformIO)
import           Test.Tasty
import           Test.Tasty.HUnit
import           Test.Tasty.QuickCheck
import qualified Wallet.Emulator.Folds                 as Folds
import           Wallet.Emulator.Stream                (foldEmulatorStreamM, takeUntilSlot)

{- HLINT ignore "Reduce duplication" -}
{- HLINT ignore "Redundant if" -}

tests :: TestTree
tests = testGroup "Marlowe"
    [ testCase "Contracts with different creators have different hashes" uniqueContractHash
    , testCase "Token Show instance respects HEX and Unicode" tokenShowTest
    , testCase "Pangram Contract serializes into valid JSON" pangramContractSerialization
    , testCase "State serializes into valid JSON" stateSerialization
    , testCase "Validator size is reasonable" validatorSize
    , testCase "Mul analysis" mulAnalysisTest
<<<<<<< HEAD
=======
    , testCase "Div analysis" divAnalysisTest
    , testCase "Div tests" divTest
>>>>>>> 15f5aa5b
    , testCase "Transfers between accounts work" transferBetweenAccountsTest
    , testCase "extractContractRoles" extractContractRolesTest
    , testProperty "Value equality is reflexive, symmetric, and transitive" checkEqValue
    , testProperty "Value double negation" doubleNegation
    , testProperty "Values form abelian group" valuesFormAbelianGroup
    , testProperty "Values can be serialized to JSON" valueSerialization
    , testProperty "Scale Value multiplies by a constant rational" scaleMulTest
    , testProperty "Multiply by zero" mulTest
    , testProperty "Divide zero and by zero" divZeroTest
    , testProperty "DivValue rounding" divisionRoundingTest
    , zeroCouponBondTest
    , errorHandlingTest
    , trustFundTest
    ]


alice, bob :: Wallet
alice = w1
bob = w2


zeroCouponBondTest :: TestTree
zeroCouponBondTest = checkPredicateOptions defaultCheckOptions "Zero Coupon Bond Contract"
    (assertNoFailedTransactions
    -- T..&&. emulatorLog (const False) ""
    T..&&. assertDone marlowePlutusContract (Trace.walletInstanceTag alice) (const True) "contract should close"
    T..&&. assertDone marlowePlutusContract (Trace.walletInstanceTag bob) (const True) "contract should close"
    T..&&. walletFundsChange alice (lovelaceValueOf 150)
    T..&&. walletFundsChange bob (lovelaceValueOf (-150))
    T..&&. assertAccumState marlowePlutusContract (Trace.walletInstanceTag alice) ((==) (OK "close")) "should be OK"
    T..&&. assertAccumState marlowePlutusContract (Trace.walletInstanceTag bob) ((==) (OK "close")) "should be OK"
    ) $ do
    -- Init a contract
    let alicePk = PK (pubKeyHash $ walletPubKey alice)
        bobPk = PK (pubKeyHash $ walletPubKey bob)

    let params = defaultMarloweParams

    let zeroCouponBond = When [ Case
            (Deposit alicePk alicePk ada (Constant 850))
            (Pay alicePk (Party bobPk) ada (Constant 850)
                (When
                    [ Case (Deposit alicePk bobPk ada (Constant 1000)) Close] (Slot 200) Close
                ))] (Slot 100) Close

    bobHdl <- Trace.activateContractWallet bob marlowePlutusContract
    aliceHdl <- Trace.activateContractWallet alice marlowePlutusContract

    Trace.callEndpoint @"create" aliceHdl (AssocMap.empty, zeroCouponBond)
    Trace.waitNSlots 2

    Trace.callEndpoint @"apply-inputs" aliceHdl (params, Nothing, [IDeposit alicePk alicePk ada 850])
    Trace.waitNSlots 2

    Trace.callEndpoint @"apply-inputs" bobHdl (params, Nothing, [IDeposit alicePk bobPk ada 1000])
    void $ Trace.waitNSlots 2

    Trace.callEndpoint @"close" aliceHdl ()
    Trace.callEndpoint @"close" bobHdl ()
    void $ Trace.waitNSlots 2


errorHandlingTest :: TestTree
errorHandlingTest = checkPredicateOptions defaultCheckOptions "Error handling"
    (assertAccumState marlowePlutusContract (Trace.walletInstanceTag alice)
<<<<<<< HEAD
    (\case SomeError "apply-inputs" (TransitionError _) -> True
           _                                            -> False
=======
    (\case (SomeError (TransitionError _)) -> True
           _                               -> False
>>>>>>> 15f5aa5b
    ) "should be fail with SomeError"
    ) $ do
    -- Init a contract
    let alicePk = PK (pubKeyHash $ walletPubKey alice)
        bobPk = PK (pubKeyHash $ walletPubKey bob)

    let params = defaultMarloweParams

    let zeroCouponBond = When [ Case
            (Deposit alicePk alicePk ada (Constant 850))
            (Pay alicePk (Party bobPk) ada (Constant 850)
                (When
                    [ Case (Deposit alicePk bobPk ada (Constant 1000)) Close] (Slot 200) Close
                ))] (Slot 100) Close

    bobHdl <- Trace.activateContractWallet bob marlowePlutusContract
    aliceHdl <- Trace.activateContractWallet alice marlowePlutusContract

    Trace.callEndpoint @"create" aliceHdl (AssocMap.empty, zeroCouponBond)
    Trace.waitNSlots 2

    Trace.callEndpoint @"apply-inputs" aliceHdl (params, Nothing, [IDeposit alicePk alicePk ada 1000])
    Trace.waitNSlots 2
    pure ()


trustFundTest :: TestTree
trustFundTest = checkPredicateOptions defaultCheckOptions "Trust Fund Contract"
    (assertNoFailedTransactions
    -- T..&&. emulatorLog (const False) ""
    T..&&. assertNotDone marlowePlutusContract (Trace.walletInstanceTag alice) "contract should not have any errors"
    T..&&. assertNotDone marlowePlutusContract (Trace.walletInstanceTag bob) "contract should not have any errors"
    T..&&. walletFundsChange alice (lovelaceValueOf (-256) <> Val.singleton (rolesCurrency params) "alice" 1)
    T..&&. walletFundsChange bob (lovelaceValueOf 256 <> Val.singleton (rolesCurrency params) "bob" 1)
    -- TODO Commented out because the new chain index does not allow to fetch
    -- all transactions that modified an address. Need to find an alternative
    -- way.
    --T..&&. assertAccumState marloweFollowContract "bob follow"
    --    (\state@ContractHistory{chParams, chHistory} ->
    --        case chParams of
    --            First (Just (mp, MarloweData{marloweContract})) -> mp == params && marloweContract == contract
    --            _                                               -> False) "follower contract state"
    --        --mp MarloweData{marloweContract} history
    --        -- chParams == (_ params) && chParams == (_ contract))
    ) $ do

    -- Init a contract
    let alicePkh = pubKeyHash $ walletPubKey alice
        bobPkh = pubKeyHash $ walletPubKey bob
    bobHdl <- Trace.activateContractWallet bob marlowePlutusContract
    aliceHdl <- Trace.activateContractWallet alice marlowePlutusContract
    bobCompanionHdl <- Trace.activateContract bob marloweCompanionContract "bob companion"
    bobFollowHdl <- Trace.activateContract bob marloweFollowContract "bob follow"

    Trace.callEndpoint @"create" aliceHdl
        (AssocMap.fromList [("alice", alicePkh), ("bob", bobPkh)],
        contract)
    Trace.waitNSlots 5
    CompanionState r <- _observableState . instContractState <$> Trace.getContractState bobCompanionHdl
    case Map.toList r of
        [] -> pure ()
        (pms, _) : _ -> do

            Trace.callEndpoint @"apply-inputs" aliceHdl (pms, Nothing,
                [ IChoice chId 256
                , IDeposit "alice" "alice" ada 256
                ])
            Trace.waitNSlots 17

            -- get contract's history and start following our contract
            Trace.callEndpoint @"follow" bobFollowHdl pms
            Trace.waitNSlots 2

            Trace.callEndpoint @"apply-inputs" bobHdl (pms, Nothing, [INotify])

            Trace.waitNSlots 2
            Trace.callEndpoint @"redeem" bobHdl (pms, "bob", bobPkh)
            void $ Trace.waitNSlots 2
    where
        alicePk = PK $ pubKeyHash $ walletPubKey alice
        bobPk = PK $ pubKeyHash $ walletPubKey bob
        chId = ChoiceId "1" alicePk

        contract = When [
            Case (Choice chId [Bound 10 1500])
                (When [Case
                    (Deposit "alice" "alice" ada (ChoiceValue chId))
                        (When [Case (Notify (SlotIntervalStart `ValueGE` Constant 15))
                            (Pay "alice" (Party "bob") ada
                                (ChoiceValue chId) Close)]
                        (Slot 40) Close)
                    ] (Slot 30) Close)
            ] (Slot 20) Close
        (params, _ :: TxConstraints MarloweInput MarloweData, _) =
            let con = setupMarloweParams @MarloweSchema @MarloweError
                        (AssocMap.fromList [("alice", pubKeyHash $ walletPubKey alice), ("bob", pubKeyHash $ walletPubKey bob)])
                        contract
                fld = Folds.instanceOutcome con (Trace.walletInstanceTag alice)
                getOutcome (Done a) = a
                getOutcome e        = error $ "not finished: " <> show e
            in either (error . show) (getOutcome . S.fst')
                    $ run
                    $ runError @Folds.EmulatorFoldErr
                    $ foldEmulatorStreamM fld
                    $ Trace.runEmulatorStream def
                    $ do
                        void $ Trace.activateContractWallet alice (void con)
                        Trace.waitNSlots 10


uniqueContractHash :: IO ()
uniqueContractHash = do
    let params cs = MarloweParams
            { rolesCurrency = cs
            , rolePayoutValidatorHash = validatorHash (rolePayoutScript cs) }

    let hash1 = Scripts.validatorHash $ typedValidator (params "11")
    let hash2 = Scripts.validatorHash $ typedValidator (params "22")
    let hash3 = Scripts.validatorHash $ typedValidator (params "22")
    assertBool "Hashes must be different" (hash1 /= hash2)
    assertBool "Hashes must be same" (hash2 == hash3)


validatorSize :: IO ()
validatorSize = do
    let validator = Scripts.validatorScript $ typedValidator defaultMarloweParams
    let vsize = BS.length $ Write.toStrictByteString (Serialise.encode validator)
    assertBool ("Validator is too large " <> show vsize) (vsize < 1100000)


extractContractRolesTest :: IO ()
extractContractRolesTest = do
    extractContractRoles Close @=? mempty
    extractContractRoles
        (Pay (Role "Alice") (Party (Role "Bob")) ada (Constant 1) Close)
            @=? Set.fromList ["Alice", "Bob"]
    extractContractRoles
        (When [Case (Deposit (Role "Bob") (Role "Alice") ada (Constant 10)) Close] 10 Close)
            @=? Set.fromList ["Alice", "Bob"]
    extractContractRoles
        (When [Case (Choice (ChoiceId "test" (Role "Alice")) [Bound 0 1]) Close] 10 Close)
            @=? Set.fromList ["Alice"]


checkEqValue :: Property
checkEqValue = property $ do
    let gen = do
            a <- valueGen
            b <- valueGen
            c <- valueGen
            return (a, b, c)
    forAll gen $ \(a, b, c) ->
        (a P.== a) -- reflective
            .&&. ((a P.== b) == (b P.== a)) -- symmetric
            .&&. (if a P.== b && b P.== c then a P.== c else True) -- transitive


doubleNegation :: Property
doubleNegation = property $ do
    let eval = evalValue (Environment (Slot 10, Slot 1000)) (emptyState (Slot 10))
    forAll valueGen $ \a -> eval (NegValue (NegValue a)) === eval a


valuesFormAbelianGroup :: Property
valuesFormAbelianGroup = property $ do
    let gen = do
            a <- valueGen
            b <- valueGen
            c <- valueGen
            return (a, b, c)
    let eval = evalValue (Environment (Slot 10, Slot 1000)) (emptyState (Slot 10))
    forAll gen $ \(a, b, c) ->
        -- associativity of addition
        eval (AddValue (AddValue a b) c) === eval (AddValue a (AddValue b c)) .&&.
        -- commutativity of addition
        eval (AddValue a b) === eval (AddValue b a) .&&.
        -- additive identity
        eval (AddValue a (Constant 0)) === eval a .&&.
        -- additive inverse
        eval (AddValue a (NegValue a)) === 0 .&&.
        -- substraction works
        eval (SubValue (AddValue a b) b) === eval a


divisionRoundingTest :: Property
divisionRoundingTest = property $ do
    let eval = evalValue (Environment (Slot 10, Slot 1000)) (emptyState (Slot 10))
    -- test half-even rounding
    let gen = do
            n <- amount
            d <- suchThat amount (/= 0)
            return (n, d)
    forAll gen $ \(n, d) -> eval (DivValue (Constant n) (Constant d)) === halfEvenRound (n P.% d)
    where
      halfEvenRound = P.round


scaleMulTest :: Property
scaleMulTest = property $ do
    let eval = evalValue (Environment (Slot 10, Slot 1000)) (emptyState (Slot 10))
    forAll valueGen $ \a ->
        eval (Scale (0 P.% 1) a) === 0 .&&. eval (Scale (1 P.% 1) a) === eval a


mulTest :: Property
mulTest = property $ do
    let eval = evalValue (Environment (Slot 10, Slot 1000)) (emptyState (Slot 10))
    forAll valueGen $ \a ->
        eval (MulValue (Constant 0) a) === 0


divZeroTest :: Property
divZeroTest = property $ do
    let eval = evalValue (Environment (Slot 10, Slot 1000)) (emptyState (Slot 10))
    forAll valueGen $ \a ->
        eval (DivValue (Constant 0) a) === 0 .&&.
        eval (DivValue a (Constant 0)) === 0


valueSerialization :: Property
valueSerialization = property $
    forAll valueGen $ \a ->
        let decoded :: Maybe (Value Observation)
            decoded = decode $ encode a
        in Just a === decoded


mulAnalysisTest :: IO ()
mulAnalysisTest = do
    let muliply = foldl (\a _ -> MulValue (UseValue $ ValueId "a") a) (Constant 1) [1..100]
        alicePk = PK $ pubKeyHash $ walletPubKey alice
        contract = If (muliply `ValueGE` Constant 10000) Close (Pay alicePk (Party alicePk) ada (Constant (-100)) Close)
    result <- warningsTrace contract
    --print result
    assertBool "Analysis ok" $ isRight result


transferBetweenAccountsTest :: IO ()
transferBetweenAccountsTest = do
    let state = State
            { accounts = AssocMap.fromList [((Role "alice", Token "" ""), 100)]
            , choices  = AssocMap.empty
            , boundValues = AssocMap.empty
            , minSlot = 10 }
    let contract = Pay "alice" (Account "bob") (Token "" "") (Constant 100) (When [] 100 Close)
    let marloweData = MarloweData {
                marloweContract = contract,
                marloweState = state }
    let Just result@(constraints, SM.State (MarloweData {marloweState=State{accounts}}) balance) =
            mkMarloweStateMachineTransition
                defaultMarloweParams
                (SM.State marloweData (lovelaceValueOf 100))
                ((20, 30), [])
    balance @=? lovelaceValueOf 100
    assertBool "Accounts check" $ accounts == AssocMap.fromList [(("bob",Token "" ""), 100)]


<<<<<<< HEAD
=======
divAnalysisTest :: IO ()
divAnalysisTest = do
    let
        alicePk = PK $ pubKeyHash $ walletPubKey alice
        contract n d = If (DivValue (Constant n) (Constant d) `ValueGE` Constant 5)
            Close
            (Pay alicePk (Party alicePk) ada (Constant (-100)) Close)
    result <- warningsTrace (contract 11 2)
    assertBool "Analysis ok" $ isRight result && fromRight False (fmap isNothing result)
    result <- warningsTrace (contract 9 2)
    assertBool "Analysis ok" $ isRight result && fromRight False (fmap isJust result)

    let eval = evalValue (Environment (Slot 10, Slot 1000)) (emptyState (Slot 10))
    eval (DivValue (Constant 0) (Constant 2)) @=? 0
    eval (DivValue (Constant 1) (Constant 0)) @=? 0
    eval (DivValue (Constant 5) (Constant 2)) @=? 2
    eval (DivValue (Constant (-5)) (Constant 2)) @=? -2
    eval (DivValue (Constant 7) (Constant 2)) @=? 4
    eval (DivValue (Constant (-7)) (Constant 2)) @=? -4


divTest :: IO ()
divTest = do
    let eval = evalValue (Environment (Slot 10, Slot 1000)) (emptyState (Slot 10))
    eval (DivValue (Constant 0) (Constant 2)) @=? 0
    eval (DivValue (Constant 1) (Constant 0)) @=? 0
    eval (DivValue (Constant 5) (Constant 2)) @=? 2
    eval (DivValue (Constant (-5)) (Constant 2)) @=? -2
    eval (DivValue (Constant 7) (Constant 2)) @=? 4
    eval (DivValue (Constant (-7)) (Constant 2)) @=? -4



>>>>>>> 15f5aa5b
pangramContractSerialization :: IO ()
pangramContractSerialization = do
    let json = toStrict (encodeToLazyText pangramContract)
    -- uncomment to generate json after updating pangramContract
    -- T.putStrLn json
    Just pangramContract @=? (decode $ encode pangramContract)
    contract <- readFile "test/contract.json"
    let decoded :: Maybe Contract
        decoded = decode (fromString contract)
    case decoded of
        Just cont -> cont @=? pangramContract
        _         -> assertFailure "Nope"


tokenShowTest :: IO ()
tokenShowTest = do
    -- SCP-834, CurrencySymbol is HEX encoded ByteString,
    -- and TokenSymbol as UTF8 encoded Unicode string
    let actual :: Value Observation
        actual = AvailableMoney (Role "alice") (Token "00010afF" "ÚSD©")

    show actual @=? "AvailableMoney \"alice\" (Token \"00010aff\" \"ÚSD©\")"


stateSerialization :: IO ()
stateSerialization = do
    state <- readFile "test/state.json"
    let decoded :: Maybe State
        decoded = decode (fromString state)
    case decoded of
        Just st ->
            case decode $ encode st of
                Just st' -> assertBool "Should be equal" (st P.== st')
                Nothing  -> assertFailure "Nope"
        Nothing -> assertFailure "Nope"

prop_showWorksForContracts :: Property
prop_showWorksForContracts = forAllShrink contractGen shrinkContract showWorksForContract


showWorksForContract :: Contract -> Property
showWorksForContract contract = unsafePerformIO $ do
  res <- runInterpreter $ setImports ["Language.Marlowe"]
                        >> set [ languageExtensions := [ OverloadedStrings ] ]
                        >> interpretContractString (show contract)
  return (case res of
            Right x  -> x === contract
            Left err -> counterexample (show err) False)


interpretContractString :: MonadInterpreter m => String -> m Contract
interpretContractString contractStr = interpret contractStr (as :: Contract)


noFalsePositivesForContract :: Contract -> Property
noFalsePositivesForContract cont =
  unsafePerformIO (do res <- catch (wrapLeft $ warningsTrace cont)
                                   (\exc -> return $ Left (Left (exc :: SomeException)))
                      return (case res of
                                Left err -> counterexample (show err) False
                                Right answer ->
                                   tabulate "Has counterexample" [show (isJust answer)]
                                   (case answer of
                                      Nothing ->
                                         tabulate "Is empty contract" [show (cont == Close)]
                                                  True
                                      Just (is, li, warns) ->
                                         counterexample ("Trace: " ++ show (is, li)) $
                                         tabulate "Number of warnings" [show (length warns)]
                                                  (warns =/= []))))


wrapLeft :: IO (Either a b) -> IO (Either (Either c a) b)
wrapLeft r = do tempRes <- r
                return (case tempRes of
                          Left x  -> Left (Right x)
                          Right y -> Right y)


prop_noFalsePositives :: Property
prop_noFalsePositives = forAllShrink contractGen shrinkContract noFalsePositivesForContract

jsonLoops :: Contract -> Property
jsonLoops cont = decode (encode cont) === Just cont

prop_jsonLoops :: Property
prop_jsonLoops = withMaxSuccess 1000 $ forAllShrink contractGen shrinkContract jsonLoops<|MERGE_RESOLUTION|>--- conflicted
+++ resolved
@@ -1,6 +1,7 @@
 {-# LANGUAGE DataKinds           #-}
 {-# LANGUAGE LambdaCase          #-}
 {-# LANGUAGE NamedFieldPuns      #-}
+{-# LANGUAGE NumericUnderscores  #-}
 {-# LANGUAGE OverloadedStrings   #-}
 {-# LANGUAGE ScopedTypeVariables #-}
 {-# LANGUAGE TypeApplications    #-}
@@ -76,11 +77,9 @@
     , testCase "State serializes into valid JSON" stateSerialization
     , testCase "Validator size is reasonable" validatorSize
     , testCase "Mul analysis" mulAnalysisTest
-<<<<<<< HEAD
-=======
     , testCase "Div analysis" divAnalysisTest
+    , testCase "Transfers between accounts work" transferBetweenAccountsTest
     , testCase "Div tests" divTest
->>>>>>> 15f5aa5b
     , testCase "Transfers between accounts work" transferBetweenAccountsTest
     , testCase "extractContractRoles" extractContractRolesTest
     , testProperty "Value equality is reflexive, symmetric, and transitive" checkEqValue
@@ -146,13 +145,8 @@
 errorHandlingTest :: TestTree
 errorHandlingTest = checkPredicateOptions defaultCheckOptions "Error handling"
     (assertAccumState marlowePlutusContract (Trace.walletInstanceTag alice)
-<<<<<<< HEAD
     (\case SomeError "apply-inputs" (TransitionError _) -> True
            _                                            -> False
-=======
-    (\case (SomeError (TransitionError _)) -> True
-           _                               -> False
->>>>>>> 15f5aa5b
     ) "should be fail with SomeError"
     ) $ do
     -- Init a contract
@@ -410,8 +404,6 @@
     assertBool "Accounts check" $ accounts == AssocMap.fromList [(("bob",Token "" ""), 100)]
 
 
-<<<<<<< HEAD
-=======
 divAnalysisTest :: IO ()
 divAnalysisTest = do
     let
@@ -445,7 +437,6 @@
 
 
 
->>>>>>> 15f5aa5b
 pangramContractSerialization :: IO ()
 pangramContractSerialization = do
     let json = toStrict (encodeToLazyText pangramContract)
