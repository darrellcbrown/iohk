module MonadApp where

import Prelude
import Types (HAction, Output(..), State, WebData, _contractInstanceIdString)
import Affjax (Request, Response, defaultRequest)
import Affjax.RequestBody (string)
import Animation (class MonadAnimate, animate)
import Clipboard (class MonadClipboard, copy)
import Control.Monad.Error.Class (class MonadError)
import Control.Monad.Except (ExceptT, runExceptT)
import Control.Monad.Reader.Class (class MonadAsk)
import Control.Monad.State.Class (class MonadState)
import Control.Monad.Trans.Class (class MonadTrans)
import Data.HTTP.Method (fromString)
import Data.Lens (Lens', view)
import Data.Lens.Record (prop)
import Data.Maybe (Maybe(..))
import Data.Newtype (class Newtype, unwrap)
import Data.RawJson (RawJson(..))
import Data.Symbol (SProxy(..))
import Effect.Aff.Class (class MonadAff)
import Effect.Class (class MonadEffect)
import Effect.Console as Console
import Foreign.Class (class Decode, decode)
import Halogen (HalogenM, liftEffect, raise)
import Network.RemoteData as RemoteData
import Playground.Lenses (_getEndpointDescription)
import Plutus.PAB.Webserver (SPParams_, getApiFullreport, getApiContractInstances, getApiContractDefinitions, postApiContractActivate, getApiContractInstanceByContractinstanceidStatus)
import Plutus.PAB.Webserver.Types (ContractInstanceClientState, ContractSignatureResponse, FullReport, CombinedWSStreamToServer, ContractActivationArgs)
import Servant.PureScript.Ajax (AjaxError, ajax)
import Servant.PureScript.Settings (SPSettings_)
import Wallet.Types (EndpointDescription, ContractInstanceId)
import ContractExample (ExampleContracts)

class
  Monad m <= MonadApp m where
  getFullReport :: m (WebData (FullReport ExampleContracts))
  getContractInstanceStatus :: ContractInstanceId -> m (WebData (ContractInstanceClientState ExampleContracts))
<<<<<<< HEAD
  getContractInstances :: m (WebData (Array (ContractInstanceClientState ExampleContracts)))
=======
  getContractInstances :: Maybe String -> m (WebData (Array (ContractInstanceClientState ExampleContracts)))
>>>>>>> 1426912c
  getContractDefinitions :: m (WebData (Array (ContractSignatureResponse ExampleContracts)))
  invokeEndpoint :: RawJson -> ContractInstanceId -> EndpointDescription -> m (WebData Unit)
  activateContract :: ContractActivationArgs ExampleContracts -> m (WebData ContractInstanceId)
  sendWebSocketMessage :: CombinedWSStreamToServer -> m Unit
  log :: String -> m Unit

newtype HalogenApp m a
  = HalogenApp (HalogenM (State ExampleContracts) (HAction ExampleContracts) () Output m a)

derive instance newtypeHalogenApp :: Newtype (HalogenApp m a) _

derive newtype instance functorHalogenApp :: Functor (HalogenApp m)

derive newtype instance applicativeHalogenApp :: Applicative (HalogenApp m)

derive newtype instance applyHalogenApp :: Apply (HalogenApp m)

derive newtype instance bindHalogenApp :: Bind (HalogenApp m)

derive newtype instance monadHalogenApp :: Monad (HalogenApp m)

derive newtype instance monadTransHalogenApp :: MonadTrans HalogenApp

derive newtype instance monadStateHalogenApp :: MonadState (State ExampleContracts) (HalogenApp m)

derive newtype instance monadAskHalogenApp :: MonadAsk env m => MonadAsk env (HalogenApp m)

derive newtype instance monadEffectHalogenApp :: MonadEffect m => MonadEffect (HalogenApp m)

derive newtype instance monadAffHalogenApp :: MonadAff m => MonadAff (HalogenApp m)

instance monadAnimateHalogenApp :: MonadAff m => MonadAnimate (HalogenApp m) (State ExampleContracts) where
  animate toggle action = HalogenApp $ animate toggle (unwrap action)

instance monadClipboardHalogenApp :: MonadEffect m => MonadClipboard (HalogenApp m) where
  copy = liftEffect <<< copy

------------------------------------------------------------
runHalogenApp :: forall m a. HalogenApp m a -> HalogenM (State ExampleContracts) (HAction ExampleContracts) () Output m a
runHalogenApp = unwrap

instance monadAppHalogenApp :: (MonadAff m, MonadAsk (SPSettings_ SPParams_) m) => MonadApp (HalogenApp m) where
  getFullReport = runAjax getApiFullreport
  getContractInstanceStatus contractInstanceId =
    runAjax
      $ getApiContractInstanceByContractinstanceidStatus
          (view _contractInstanceIdString contractInstanceId)
<<<<<<< HEAD
  getContractInstances = runAjax getApiContractInstances
=======
  getContractInstances s = runAjax (getApiContractInstances $ Just s)
>>>>>>> 1426912c
  getContractDefinitions = runAjax getApiContractDefinitions
  invokeEndpoint payload contractInstanceId endpointDescription =
    runAjax
      $ postApiContractInstanceByContractinstanceidEndpointByEndpointname
          payload
          (view _contractInstanceIdString contractInstanceId)
          (view _getEndpointDescription endpointDescription)
  activateContract contract = runAjax $ postApiContractActivate contract
  sendWebSocketMessage msg = HalogenApp $ raise $ SendWebSocketMessage msg
  log str = liftEffect $ Console.log str

runAjax :: forall m a. Functor m => ExceptT AjaxError m a -> m (WebData a)
runAjax action = RemoteData.fromEither <$> runExceptT action

-- Not using the generated purescript function to avoid double encoding of RawJson which results always as a JSON String
postApiContractInstanceByContractinstanceidEndpointByEndpointname :: forall m. MonadError AjaxError m => MonadAff m => RawJson -> String -> String -> m Unit
postApiContractInstanceByContractinstanceidEndpointByEndpointname (RawJson jsonString) contractInstanceId endpoint =
  perform
    $ defaultRequest
        { method = fromString "POST"
        , url = "/api/contract/instance/" <> contractInstanceId <> "/endpoint/" <> endpoint
        , headers = defaultRequest.headers
        , content = Just $ string jsonString
        }

perform ::
  forall m d.
  MonadError AjaxError m =>
  MonadAff m =>
  Decode d =>
  Request Unit -> m d
perform request = map (view _body) (ajax decode request)
  where
  _body :: forall a. Lens' (Response a) a
  _body = prop (SProxy :: SProxy "body")<|MERGE_RESOLUTION|>--- conflicted
+++ resolved
@@ -36,11 +36,7 @@
   Monad m <= MonadApp m where
   getFullReport :: m (WebData (FullReport ExampleContracts))
   getContractInstanceStatus :: ContractInstanceId -> m (WebData (ContractInstanceClientState ExampleContracts))
-<<<<<<< HEAD
-  getContractInstances :: m (WebData (Array (ContractInstanceClientState ExampleContracts)))
-=======
   getContractInstances :: Maybe String -> m (WebData (Array (ContractInstanceClientState ExampleContracts)))
->>>>>>> 1426912c
   getContractDefinitions :: m (WebData (Array (ContractSignatureResponse ExampleContracts)))
   invokeEndpoint :: RawJson -> ContractInstanceId -> EndpointDescription -> m (WebData Unit)
   activateContract :: ContractActivationArgs ExampleContracts -> m (WebData ContractInstanceId)
@@ -88,11 +84,7 @@
     runAjax
       $ getApiContractInstanceByContractinstanceidStatus
           (view _contractInstanceIdString contractInstanceId)
-<<<<<<< HEAD
-  getContractInstances = runAjax getApiContractInstances
-=======
   getContractInstances s = runAjax (getApiContractInstances $ Just s)
->>>>>>> 1426912c
   getContractDefinitions = runAjax getApiContractDefinitions
   invokeEndpoint payload contractInstanceId endpointDescription =
     runAjax
