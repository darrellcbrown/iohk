--- conflicted
+++ resolved
@@ -101,19 +101,11 @@
     Ada:      Lovelace:  100000000
 
 ==== Slot #1, Tx #0 ====
-<<<<<<< HEAD
-TxId:       be09825f83ae89906135cbe63add5c5ce762ba979b69eb2ccc625f82b7fab4f5
+TxId:       4a4da51a07a6ff278ec0c8f0d96691ac33a5fd3be36a0848f5d2c904d685a525
 Fee:        Ada:      Lovelace:  10
 Mint:       -
 Signatures  PubKey: 3d4017c3e843895a92b70aa74d1b7ebc9c982ccf...
-              Signature: 5840034a0ec1df6245ad8782a94ea5e147eab858...
-=======
-TxId:       14763798a3d0aa38f8e9839dd176a2b6ce6344de77d36ca44b72fa9174e75ce1
-Fee:        Ada:      Lovelace:  10
-Mint:       -
-Signatures  PubKey: 3d4017c3e843895a92b70aa74d1b7ebc9c982ccf...
-              Signature: 5840c38e6a44b07bfbf5ae1e9c3c555e07bdeba4...
->>>>>>> 436109c0
+              Signature: 5840850d56cd2dc65cb82cc2e73af1037f5d0d47...
 Inputs:
   ---- Input 0 ----
   Destination:  PubKeyHash: 977efb35ab621d39dbeb7274ec7795a34708ff4d... (Wallet 2)
@@ -132,11 +124,7 @@
     Ada:      Lovelace:  99999930
 
   ---- Output 1 ----
-<<<<<<< HEAD
-  Destination:  Script: 09a74694d03fa4f7543eb16084a24cc94244bac564b6e9ae3789c997
-=======
-  Destination:  Script: b31758a88fcdc3e939d1c0093abab1c4c45b638f23ffe373fa2ae419
->>>>>>> 436109c0
+  Destination:  Script: f28470678f4e337cb61252a0c9a8d8147ec9929dd0d1091244fc8bdb
   Value:
     Ada:      Lovelace:  60
 
@@ -182,28 +170,16 @@
   Value:
     Ada:      Lovelace:  100000000
 
-<<<<<<< HEAD
-  Script: 09a74694d03fa4f7543eb16084a24cc94244bac564b6e9ae3789c997
-=======
-  Script: b31758a88fcdc3e939d1c0093abab1c4c45b638f23ffe373fa2ae419
->>>>>>> 436109c0
+  Script: f28470678f4e337cb61252a0c9a8d8147ec9929dd0d1091244fc8bdb
   Value:
     Ada:      Lovelace:  60
 
 ==== Slot #2, Tx #0 ====
-<<<<<<< HEAD
-TxId:       8bc3cb149563e396c4ced1efda46b711796804186eb9d62db8cebe19525d9f44
-Fee:        Ada:      Lovelace:  7504
-Mint:       -
-Signatures  PubKey: d75a980182b10ab7d54bfed3c964073a0ee172f3...
-              Signature: 584006327d93233fec31af65d7406ee2b5be1f31...
-=======
-TxId:       728ecbbe65c49338487d10af49e80dd8d0352995cd84801f794ef1f07ff012a0
+TxId:       8151872ee49b466caf39daa3d1d41d39c3d877fdbfb3fcf2bc3fe454a187f71c
 Fee:        Ada:      Lovelace:  7541
 Mint:       -
 Signatures  PubKey: d75a980182b10ab7d54bfed3c964073a0ee172f3...
-              Signature: 5840d2c9498d24bda4cd2cf848124d58c75a87f0...
->>>>>>> 436109c0
+              Signature: 58409fc9776ea1a0fe9517d2791698e88f11df3f...
 Inputs:
   ---- Input 0 ----
   Destination:  PubKeyHash: 35dedd2982a03cf39e7dce03c839994ffdec2ec6... (Wallet 1)
@@ -215,23 +191,13 @@
 
 
   ---- Input 1 ----
-<<<<<<< HEAD
-  Destination:  Script: 09a74694d03fa4f7543eb16084a24cc94244bac564b6e9ae3789c997
+  Destination:  Script: f28470678f4e337cb61252a0c9a8d8147ec9929dd0d1091244fc8bdb
   Value:
     Ada:      Lovelace:  60
   Source:
-    Tx:     be09825f83ae89906135cbe63add5c5ce762ba979b69eb2ccc625f82b7fab4f5
-    Output #1
-    Script: 59172f0100003323322323233322233322233333...
-=======
-  Destination:  Script: b31758a88fcdc3e939d1c0093abab1c4c45b638f23ffe373fa2ae419
-  Value:
-    Ada:      Lovelace:  60
-  Source:
-    Tx:     14763798a3d0aa38f8e9839dd176a2b6ce6344de77d36ca44b72fa9174e75ce1
+    Tx:     4a4da51a07a6ff278ec0c8f0d96691ac33a5fd3be36a0848f5d2c904d685a525
     Output #1
     Script: 5917890100003323322323233322233322233333...
->>>>>>> 436109c0
 
 
 Outputs:
@@ -241,11 +207,7 @@
     Ada:      Lovelace:  99992469
 
   ---- Output 1 ----
-<<<<<<< HEAD
-  Destination:  Script: 09a74694d03fa4f7543eb16084a24cc94244bac564b6e9ae3789c997
-=======
-  Destination:  Script: b31758a88fcdc3e939d1c0093abab1c4c45b638f23ffe373fa2ae419
->>>>>>> 436109c0
+  Destination:  Script: f28470678f4e337cb61252a0c9a8d8147ec9929dd0d1091244fc8bdb
   Value:
     Ada:      Lovelace:  50
 
@@ -291,10 +253,6 @@
   Value:
     Ada:      Lovelace:  100000000
 
-<<<<<<< HEAD
-  Script: 09a74694d03fa4f7543eb16084a24cc94244bac564b6e9ae3789c997
-=======
-  Script: b31758a88fcdc3e939d1c0093abab1c4c45b638f23ffe373fa2ae419
->>>>>>> 436109c0
+  Script: f28470678f4e337cb61252a0c9a8d8147ec9929dd0d1091244fc8bdb
   Value:
     Ada:      Lovelace:  50