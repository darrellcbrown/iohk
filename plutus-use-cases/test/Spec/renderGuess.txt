--- conflicted
+++ resolved
@@ -101,27 +101,195 @@
     Ada:      Lovelace:  100000000
 
 ==== Slot #1, Tx #0 ====
-<<<<<<< HEAD
-TxId:       21f897b42455c753ed860bc47d364a436ab57e9e8a14b87cbc34e3d529e81134
+TxId:       7df7d70bdf31f813b75009d43a4dd638b106734e1ace07b99f2622418e9a3a7a
 Fee:        Ada:      Lovelace:  10
 Mint:       -
 Signatures  PubKey: d75a980182b10ab7d54bfed3c964073a0ee172f3...
-              Signature: 5840ab9458d527b103c30705367d1afdac757de9...
-=======
-TxId:       ef534dc4e569338abf987f63aba13741a1288f064cb36ed252000c65a9a08050
+              Signature: 5840f0e638932cdbd2503f129a31152d6200cb8d...
+Inputs:
+  ---- Input 0 ----
+  Destination:  PubKeyHash: 35dedd2982a03cf39e7dce03c839994ffdec2ec6... (Wallet 1)
+  Value:
+    Ada:      Lovelace:  100000000
+  Source:
+    Tx:     0636250aef275497b4f3807d661a299e34e53e5ad3bc1110e43d1f3420bc8fae
+    Output #6
+
+
+
+Outputs:
+  ---- Output 0 ----
+  Destination:  PubKeyHash: 35dedd2982a03cf39e7dce03c839994ffdec2ec6... (Wallet 1)
+  Value:
+    Ada:      Lovelace:  99999982
+
+  ---- Output 1 ----
+  Destination:  Script: 7191b7243d09f2dc1363016a57ec7a956d710bfb5d20dc9c2c3f057d
+  Value:
+    Ada:      Lovelace:  8
+
+
+Balances Carried Forward:
+  PubKeyHash: 35dedd2982a03cf39e7dce03c839994ffdec2ec6... (Wallet 1)
+  Value:
+    Ada:      Lovelace:  99999982
+
+  PubKeyHash: 3c88c96ed5ab14b16a32771bcfcb49928a5557fc... (Wallet 10)
+  Value:
+    Ada:      Lovelace:  100000000
+
+  PubKeyHash: 3f96cfba6b1a10bf4dec08ea1459b87ecefa65c6... (Wallet 5)
+  Value:
+    Ada:      Lovelace:  100000000
+
+  PubKeyHash: 4e328bfdba5a0515a9c9ec5021ed40158a6fac31... (Wallet 9)
+  Value:
+    Ada:      Lovelace:  100000000
+
+  PubKeyHash: 7017a032d54fd2e2d8b754a2b9dc40de47e3dc07... (Wallet 8)
+  Value:
+    Ada:      Lovelace:  100000000
+
+  PubKeyHash: 7f8a76c0ebaa4ad20dfdcd51a5de070ab771f4bf... (Wallet 3)
+  Value:
+    Ada:      Lovelace:  100000000
+
+  PubKeyHash: 977efb35ab621d39dbeb7274ec7795a34708ff4d... (Wallet 2)
+  Value:
+    Ada:      Lovelace:  100000000
+
+  PubKeyHash: b1fd7c427a17e57c112473449d8b237484c5ebf6... (Wallet 7)
+  Value:
+    Ada:      Lovelace:  100000000
+
+  PubKeyHash: bcc083ade3fdd0a372cb6c43ef00ef02fcb52e95... (Wallet 4)
+  Value:
+    Ada:      Lovelace:  100000000
+
+  PubKeyHash: ef5781bab55dd7e0328553b630e81dfaf1c01d89... (Wallet 6)
+  Value:
+    Ada:      Lovelace:  100000000
+
+  Script: 7191b7243d09f2dc1363016a57ec7a956d710bfb5d20dc9c2c3f057d
+  Value:
+    Ada:      Lovelace:  8
+
+==== Slot #2, Tx #0 ====
+TxId:       9acfbf5be298da6cf06317254d5e0308e6dab2cade4611554a13dd5df3e1a598
+Fee:        Ada:      Lovelace:  15151
+Mint:       bb830068abc058f56b1850745e7cea6f4b6a39044f36f8751f435438:  guess:    1
+Signatures  PubKey: d75a980182b10ab7d54bfed3c964073a0ee172f3...
+              Signature: 5840eaaedf80f52024ca0b8099490d16241cbd99...
+Inputs:
+  ---- Input 0 ----
+  Destination:  PubKeyHash: 35dedd2982a03cf39e7dce03c839994ffdec2ec6... (Wallet 1)
+  Value:
+    Ada:      Lovelace:  99999982
+  Source:
+    Tx:     7df7d70bdf31f813b75009d43a4dd638b106734e1ace07b99f2622418e9a3a7a
+    Output #0
+
+
+  ---- Input 1 ----
+  Destination:  Script: 7191b7243d09f2dc1363016a57ec7a956d710bfb5d20dc9c2c3f057d
+  Value:
+    Ada:      Lovelace:  8
+  Source:
+    Tx:     7df7d70bdf31f813b75009d43a4dd638b106734e1ace07b99f2622418e9a3a7a
+    Output #1
+    Script: 59277a0100003323322333222333222323322323...
+
+
+Outputs:
+  ---- Output 0 ----
+  Destination:  PubKeyHash: 35dedd2982a03cf39e7dce03c839994ffdec2ec6... (Wallet 1)
+  Value:
+    Ada:      Lovelace:  99984831
+    bb830068abc058f56b1850745e7cea6f4b6a39044f36f8751f435438:  -
+
+  ---- Output 1 ----
+  Destination:  PubKeyHash: 35dedd2982a03cf39e7dce03c839994ffdec2ec6... (Wallet 1)
+  Value:
+    bb830068abc058f56b1850745e7cea6f4b6a39044f36f8751f435438:  guess:    1
+    Ada:      -
+
+  ---- Output 2 ----
+  Destination:  Script: 7191b7243d09f2dc1363016a57ec7a956d710bfb5d20dc9c2c3f057d
+  Value:
+    Ada:      Lovelace:  8
+
+
+Balances Carried Forward:
+  PubKeyHash: 35dedd2982a03cf39e7dce03c839994ffdec2ec6... (Wallet 1)
+  Value:
+    Ada:      Lovelace:  99984831
+    bb830068abc058f56b1850745e7cea6f4b6a39044f36f8751f435438:  guess:    1
+
+  PubKeyHash: 3c88c96ed5ab14b16a32771bcfcb49928a5557fc... (Wallet 10)
+  Value:
+    Ada:      Lovelace:  100000000
+
+  PubKeyHash: 3f96cfba6b1a10bf4dec08ea1459b87ecefa65c6... (Wallet 5)
+  Value:
+    Ada:      Lovelace:  100000000
+
+  PubKeyHash: 4e328bfdba5a0515a9c9ec5021ed40158a6fac31... (Wallet 9)
+  Value:
+    Ada:      Lovelace:  100000000
+
+  PubKeyHash: 7017a032d54fd2e2d8b754a2b9dc40de47e3dc07... (Wallet 8)
+  Value:
+    Ada:      Lovelace:  100000000
+
+  PubKeyHash: 7f8a76c0ebaa4ad20dfdcd51a5de070ab771f4bf... (Wallet 3)
+  Value:
+    Ada:      Lovelace:  100000000
+
+  PubKeyHash: 977efb35ab621d39dbeb7274ec7795a34708ff4d... (Wallet 2)
+  Value:
+    Ada:      Lovelace:  100000000
+
+  PubKeyHash: b1fd7c427a17e57c112473449d8b237484c5ebf6... (Wallet 7)
+  Value:
+    Ada:      Lovelace:  100000000
+
+  PubKeyHash: bcc083ade3fdd0a372cb6c43ef00ef02fcb52e95... (Wallet 4)
+  Value:
+    Ada:      Lovelace:  100000000
+
+  PubKeyHash: ef5781bab55dd7e0328553b630e81dfaf1c01d89... (Wallet 6)
+  Value:
+    Ada:      Lovelace:  100000000
+
+  Script: 7191b7243d09f2dc1363016a57ec7a956d710bfb5d20dc9c2c3f057d
+  Value:
+    Ada:      Lovelace:  8
+
+==== Slot #3, Tx #0 ====
+TxId:       dc0b1af42ad9651014d4bf4b1494d4156f6190a6483130a403daa1d23f3f0b2e
 Fee:        Ada:      Lovelace:  10
 Mint:       -
 Signatures  PubKey: d75a980182b10ab7d54bfed3c964073a0ee172f3...
-              Signature: 5840329c846018b835d4561c7a5ef1a624701fe7...
->>>>>>> 35b1e41b
+              Signature: 5840217662004b12a1529971ab49481e12837319...
 Inputs:
   ---- Input 0 ----
   Destination:  PubKeyHash: 35dedd2982a03cf39e7dce03c839994ffdec2ec6... (Wallet 1)
   Value:
-    Ada:      Lovelace:  100000000
-  Source:
-    Tx:     0636250aef275497b4f3807d661a299e34e53e5ad3bc1110e43d1f3420bc8fae
-    Output #6
+    Ada:      Lovelace:  99984831
+    bb830068abc058f56b1850745e7cea6f4b6a39044f36f8751f435438:  -
+  Source:
+    Tx:     9acfbf5be298da6cf06317254d5e0308e6dab2cade4611554a13dd5df3e1a598
+    Output #0
+
+
+  ---- Input 1 ----
+  Destination:  PubKeyHash: 35dedd2982a03cf39e7dce03c839994ffdec2ec6... (Wallet 1)
+  Value:
+    bb830068abc058f56b1850745e7cea6f4b6a39044f36f8751f435438:  guess:    1
+    Ada:      -
+  Source:
+    Tx:     9acfbf5be298da6cf06317254d5e0308e6dab2cade4611554a13dd5df3e1a598
+    Output #1
 
 
 
@@ -129,22 +297,20 @@
   ---- Output 0 ----
   Destination:  PubKeyHash: 35dedd2982a03cf39e7dce03c839994ffdec2ec6... (Wallet 1)
   Value:
-    Ada:      Lovelace:  99999982
+    Ada:      Lovelace:  99984821
+    bb830068abc058f56b1850745e7cea6f4b6a39044f36f8751f435438:  guess:    0
 
   ---- Output 1 ----
-<<<<<<< HEAD
-  Destination:  Script: 423c2afea12a6ab4d8ae1e69c018ca377b2179324dcc589fea0b7648
-=======
-  Destination:  Script: 90f63a2b24cff4164e3be17fc7025bf697524be03e26dec3db407f51
->>>>>>> 35b1e41b
-  Value:
-    Ada:      Lovelace:  8
+  Destination:  PubKeyHash: 977efb35ab621d39dbeb7274ec7795a34708ff4d... (Wallet 2)
+  Value:
+    bb830068abc058f56b1850745e7cea6f4b6a39044f36f8751f435438:  guess:    1
 
 
 Balances Carried Forward:
   PubKeyHash: 35dedd2982a03cf39e7dce03c839994ffdec2ec6... (Wallet 1)
   Value:
-    Ada:      Lovelace:  99999982
+    Ada:      Lovelace:  99984821
+    bb830068abc058f56b1850745e7cea6f4b6a39044f36f8751f435438:  guess:    0
 
   PubKeyHash: 3c88c96ed5ab14b16a32771bcfcb49928a5557fc... (Wallet 10)
   Value:
@@ -169,6 +335,7 @@
   PubKeyHash: 977efb35ab621d39dbeb7274ec7795a34708ff4d... (Wallet 2)
   Value:
     Ada:      Lovelace:  100000000
+    bb830068abc058f56b1850745e7cea6f4b6a39044f36f8751f435438:  guess:    1
 
   PubKeyHash: b1fd7c427a17e57c112473449d8b237484c5ebf6... (Wallet 7)
   Value:
@@ -182,102 +349,69 @@
   Value:
     Ada:      Lovelace:  100000000
 
-<<<<<<< HEAD
-  Script: 423c2afea12a6ab4d8ae1e69c018ca377b2179324dcc589fea0b7648
-=======
-  Script: 90f63a2b24cff4164e3be17fc7025bf697524be03e26dec3db407f51
->>>>>>> 35b1e41b
-  Value:
-    Ada:      Lovelace:  8
-
-==== Slot #2, Tx #0 ====
-<<<<<<< HEAD
-TxId:       2a66e319c99d9e8bd4e5f5c19f0c2f73e48fc7e8ffa3f7025fb34ecb33b50425
-Fee:        Ada:      Lovelace:  15131
-Mint:       429dbb2f6499bea581a7dd7f018d2e34e9964c30ef28c7304b01d2a2:  guess:    1
-Signatures  PubKey: d75a980182b10ab7d54bfed3c964073a0ee172f3...
-              Signature: 584053834283902ae1b71eeea32b0c68565e075d...
-=======
-TxId:       67909a81653821c034d28eac1025c78e7d2bf3e47ca5879888f2b6981b272098
+  Script: 7191b7243d09f2dc1363016a57ec7a956d710bfb5d20dc9c2c3f057d
+  Value:
+    Ada:      Lovelace:  8
+
+==== Slot #4, Tx #0 ====
+TxId:       254d616254f5e82fa7a7bce8530d58312995bef4af1466f751f9eaf686cf592f
 Fee:        Ada:      Lovelace:  15151
-Mint:       ba38019d8b9d17ad351b9a3145370a55767cbf338242336ef019e32b:  guess:    1
-Signatures  PubKey: d75a980182b10ab7d54bfed3c964073a0ee172f3...
-              Signature: 584092dd3e1677a93726deb79011d7bf8221adb2...
->>>>>>> 35b1e41b
+Mint:       bb830068abc058f56b1850745e7cea6f4b6a39044f36f8751f435438:  guess:    0
+Signatures  PubKey: 3d4017c3e843895a92b70aa74d1b7ebc9c982ccf...
+              Signature: 58400f1f1ebb88bad400bd862e7ac463d29e6432...
 Inputs:
   ---- Input 0 ----
-  Destination:  PubKeyHash: 35dedd2982a03cf39e7dce03c839994ffdec2ec6... (Wallet 1)
-  Value:
-    Ada:      Lovelace:  99999982
-  Source:
-<<<<<<< HEAD
-    Tx:     21f897b42455c753ed860bc47d364a436ab57e9e8a14b87cbc34e3d529e81134
-=======
-    Tx:     ef534dc4e569338abf987f63aba13741a1288f064cb36ed252000c65a9a08050
->>>>>>> 35b1e41b
-    Output #0
+  Destination:  PubKeyHash: 977efb35ab621d39dbeb7274ec7795a34708ff4d... (Wallet 2)
+  Value:
+    Ada:      Lovelace:  100000000
+  Source:
+    Tx:     0636250aef275497b4f3807d661a299e34e53e5ad3bc1110e43d1f3420bc8fae
+    Output #1
 
 
   ---- Input 1 ----
-<<<<<<< HEAD
-  Destination:  Script: 423c2afea12a6ab4d8ae1e69c018ca377b2179324dcc589fea0b7648
-  Value:
-    Ada:      Lovelace:  8
-  Source:
-    Tx:     21f897b42455c753ed860bc47d364a436ab57e9e8a14b87cbc34e3d529e81134
-=======
-  Destination:  Script: 90f63a2b24cff4164e3be17fc7025bf697524be03e26dec3db407f51
-  Value:
-    Ada:      Lovelace:  8
-  Source:
-    Tx:     ef534dc4e569338abf987f63aba13741a1288f064cb36ed252000c65a9a08050
->>>>>>> 35b1e41b
+  Destination:  Script: 7191b7243d09f2dc1363016a57ec7a956d710bfb5d20dc9c2c3f057d
+  Value:
+    Ada:      Lovelace:  8
+  Source:
+    Tx:     9acfbf5be298da6cf06317254d5e0308e6dab2cade4611554a13dd5df3e1a598
+    Output #2
+    Script: 59277a0100003323322333222333222323322323...
+
+  ---- Input 2 ----
+  Destination:  PubKeyHash: 977efb35ab621d39dbeb7274ec7795a34708ff4d... (Wallet 2)
+  Value:
+    bb830068abc058f56b1850745e7cea6f4b6a39044f36f8751f435438:  guess:    1
+  Source:
+    Tx:     dc0b1af42ad9651014d4bf4b1494d4156f6190a6483130a403daa1d23f3f0b2e
     Output #1
-    Script: 59277a0100003323322333222333222323322323...
+
 
 
 Outputs:
   ---- Output 0 ----
-  Destination:  PubKeyHash: 35dedd2982a03cf39e7dce03c839994ffdec2ec6... (Wallet 1)
-  Value:
-<<<<<<< HEAD
-    Ada:      Lovelace:  99984851
-    429dbb2f6499bea581a7dd7f018d2e34e9964c30ef28c7304b01d2a2:  -
-=======
-    Ada:      Lovelace:  99984831
-    ba38019d8b9d17ad351b9a3145370a55767cbf338242336ef019e32b:  -
->>>>>>> 35b1e41b
+  Destination:  PubKeyHash: 977efb35ab621d39dbeb7274ec7795a34708ff4d... (Wallet 2)
+  Value:
+    Ada:      Lovelace:  99984852
+    bb830068abc058f56b1850745e7cea6f4b6a39044f36f8751f435438:  guess:    0
 
   ---- Output 1 ----
-  Destination:  PubKeyHash: 35dedd2982a03cf39e7dce03c839994ffdec2ec6... (Wallet 1)
-  Value:
-<<<<<<< HEAD
-    429dbb2f6499bea581a7dd7f018d2e34e9964c30ef28c7304b01d2a2:  guess:    1
+  Destination:  PubKeyHash: 977efb35ab621d39dbeb7274ec7795a34708ff4d... (Wallet 2)
+  Value:
+    bb830068abc058f56b1850745e7cea6f4b6a39044f36f8751f435438:  guess:    1
     Ada:      -
 
   ---- Output 2 ----
-  Destination:  Script: 423c2afea12a6ab4d8ae1e69c018ca377b2179324dcc589fea0b7648
-=======
-    ba38019d8b9d17ad351b9a3145370a55767cbf338242336ef019e32b:  guess:    1
-    Ada:      -
-
-  ---- Output 2 ----
-  Destination:  Script: 90f63a2b24cff4164e3be17fc7025bf697524be03e26dec3db407f51
->>>>>>> 35b1e41b
-  Value:
-    Ada:      Lovelace:  8
+  Destination:  Script: 7191b7243d09f2dc1363016a57ec7a956d710bfb5d20dc9c2c3f057d
+  Value:
+    Ada:      Lovelace:  5
 
 
 Balances Carried Forward:
   PubKeyHash: 35dedd2982a03cf39e7dce03c839994ffdec2ec6... (Wallet 1)
   Value:
-<<<<<<< HEAD
-    Ada:      Lovelace:  99984851
-    429dbb2f6499bea581a7dd7f018d2e34e9964c30ef28c7304b01d2a2:  guess:    1
-=======
-    Ada:      Lovelace:  99984831
-    ba38019d8b9d17ad351b9a3145370a55767cbf338242336ef019e32b:  guess:    1
->>>>>>> 35b1e41b
+    Ada:      Lovelace:  99984821
+    bb830068abc058f56b1850745e7cea6f4b6a39044f36f8751f435438:  guess:    0
 
   PubKeyHash: 3c88c96ed5ab14b16a32771bcfcb49928a5557fc... (Wallet 10)
   Value:
@@ -301,7 +435,8 @@
 
   PubKeyHash: 977efb35ab621d39dbeb7274ec7795a34708ff4d... (Wallet 2)
   Value:
-    Ada:      Lovelace:  100000000
+    Ada:      Lovelace:  99984852
+    bb830068abc058f56b1850745e7cea6f4b6a39044f36f8751f435438:  guess:    1
 
   PubKeyHash: b1fd7c427a17e57c112473449d8b237484c5ebf6... (Wallet 7)
   Value:
@@ -315,292 +450,6 @@
   Value:
     Ada:      Lovelace:  100000000
 
-<<<<<<< HEAD
-  Script: 423c2afea12a6ab4d8ae1e69c018ca377b2179324dcc589fea0b7648
-=======
-  Script: 90f63a2b24cff4164e3be17fc7025bf697524be03e26dec3db407f51
->>>>>>> 35b1e41b
-  Value:
-    Ada:      Lovelace:  8
-
-==== Slot #3, Tx #0 ====
-<<<<<<< HEAD
-TxId:       b8fa12672a7a385bc6e9ebf2db00a0c59833706993391832194e184cc60dfdcb
-Fee:        Ada:      Lovelace:  10
-Mint:       -
-Signatures  PubKey: d75a980182b10ab7d54bfed3c964073a0ee172f3...
-              Signature: 5840fb57966507d00e08f969a1b31e08f48c16b1...
-=======
-TxId:       732636905d23d96d6fd8f48f0aea2fab1bb479d7a4ea59d1673e298aa3d23feb
-Fee:        Ada:      Lovelace:  10
-Mint:       -
-Signatures  PubKey: d75a980182b10ab7d54bfed3c964073a0ee172f3...
-              Signature: 58407b4ceeb3ad5e7b23ec1886cac105b4d70de8...
->>>>>>> 35b1e41b
-Inputs:
-  ---- Input 0 ----
-  Destination:  PubKeyHash: 35dedd2982a03cf39e7dce03c839994ffdec2ec6... (Wallet 1)
-  Value:
-<<<<<<< HEAD
-    Ada:      Lovelace:  99984851
-    429dbb2f6499bea581a7dd7f018d2e34e9964c30ef28c7304b01d2a2:  -
-  Source:
-    Tx:     2a66e319c99d9e8bd4e5f5c19f0c2f73e48fc7e8ffa3f7025fb34ecb33b50425
-=======
-    Ada:      Lovelace:  99984831
-    ba38019d8b9d17ad351b9a3145370a55767cbf338242336ef019e32b:  -
-  Source:
-    Tx:     67909a81653821c034d28eac1025c78e7d2bf3e47ca5879888f2b6981b272098
->>>>>>> 35b1e41b
-    Output #0
-
-
-  ---- Input 1 ----
-  Destination:  PubKeyHash: 35dedd2982a03cf39e7dce03c839994ffdec2ec6... (Wallet 1)
-  Value:
-<<<<<<< HEAD
-    429dbb2f6499bea581a7dd7f018d2e34e9964c30ef28c7304b01d2a2:  guess:    1
-    Ada:      -
-  Source:
-    Tx:     2a66e319c99d9e8bd4e5f5c19f0c2f73e48fc7e8ffa3f7025fb34ecb33b50425
-=======
-    ba38019d8b9d17ad351b9a3145370a55767cbf338242336ef019e32b:  guess:    1
-    Ada:      -
-  Source:
-    Tx:     67909a81653821c034d28eac1025c78e7d2bf3e47ca5879888f2b6981b272098
->>>>>>> 35b1e41b
-    Output #1
-
-
-
-Outputs:
-  ---- Output 0 ----
-  Destination:  PubKeyHash: 35dedd2982a03cf39e7dce03c839994ffdec2ec6... (Wallet 1)
-  Value:
-<<<<<<< HEAD
-    Ada:      Lovelace:  99984841
-    429dbb2f6499bea581a7dd7f018d2e34e9964c30ef28c7304b01d2a2:  guess:    0
-=======
-    Ada:      Lovelace:  99984821
-    ba38019d8b9d17ad351b9a3145370a55767cbf338242336ef019e32b:  guess:    0
->>>>>>> 35b1e41b
-
-  ---- Output 1 ----
-  Destination:  PubKeyHash: 977efb35ab621d39dbeb7274ec7795a34708ff4d... (Wallet 2)
-  Value:
-<<<<<<< HEAD
-    429dbb2f6499bea581a7dd7f018d2e34e9964c30ef28c7304b01d2a2:  guess:    1
-=======
-    ba38019d8b9d17ad351b9a3145370a55767cbf338242336ef019e32b:  guess:    1
->>>>>>> 35b1e41b
-
-
-Balances Carried Forward:
-  PubKeyHash: 35dedd2982a03cf39e7dce03c839994ffdec2ec6... (Wallet 1)
-  Value:
-<<<<<<< HEAD
-    Ada:      Lovelace:  99984841
-    429dbb2f6499bea581a7dd7f018d2e34e9964c30ef28c7304b01d2a2:  guess:    0
-=======
-    Ada:      Lovelace:  99984821
-    ba38019d8b9d17ad351b9a3145370a55767cbf338242336ef019e32b:  guess:    0
->>>>>>> 35b1e41b
-
-  PubKeyHash: 3c88c96ed5ab14b16a32771bcfcb49928a5557fc... (Wallet 10)
-  Value:
-    Ada:      Lovelace:  100000000
-
-  PubKeyHash: 3f96cfba6b1a10bf4dec08ea1459b87ecefa65c6... (Wallet 5)
-  Value:
-    Ada:      Lovelace:  100000000
-
-  PubKeyHash: 4e328bfdba5a0515a9c9ec5021ed40158a6fac31... (Wallet 9)
-  Value:
-    Ada:      Lovelace:  100000000
-
-  PubKeyHash: 7017a032d54fd2e2d8b754a2b9dc40de47e3dc07... (Wallet 8)
-  Value:
-    Ada:      Lovelace:  100000000
-
-  PubKeyHash: 7f8a76c0ebaa4ad20dfdcd51a5de070ab771f4bf... (Wallet 3)
-  Value:
-    Ada:      Lovelace:  100000000
-
-  PubKeyHash: 977efb35ab621d39dbeb7274ec7795a34708ff4d... (Wallet 2)
-  Value:
-    Ada:      Lovelace:  100000000
-<<<<<<< HEAD
-    429dbb2f6499bea581a7dd7f018d2e34e9964c30ef28c7304b01d2a2:  guess:    1
-=======
-    ba38019d8b9d17ad351b9a3145370a55767cbf338242336ef019e32b:  guess:    1
->>>>>>> 35b1e41b
-
-  PubKeyHash: b1fd7c427a17e57c112473449d8b237484c5ebf6... (Wallet 7)
-  Value:
-    Ada:      Lovelace:  100000000
-
-  PubKeyHash: bcc083ade3fdd0a372cb6c43ef00ef02fcb52e95... (Wallet 4)
-  Value:
-    Ada:      Lovelace:  100000000
-
-  PubKeyHash: ef5781bab55dd7e0328553b630e81dfaf1c01d89... (Wallet 6)
-  Value:
-    Ada:      Lovelace:  100000000
-
-<<<<<<< HEAD
-  Script: 423c2afea12a6ab4d8ae1e69c018ca377b2179324dcc589fea0b7648
-=======
-  Script: 90f63a2b24cff4164e3be17fc7025bf697524be03e26dec3db407f51
->>>>>>> 35b1e41b
-  Value:
-    Ada:      Lovelace:  8
-
-==== Slot #4, Tx #0 ====
-<<<<<<< HEAD
-TxId:       da674664ddf84b441bb71c4f4cabd9fdba6573e48aded75c3bbeba04675b6374
-Fee:        Ada:      Lovelace:  15131
-Mint:       429dbb2f6499bea581a7dd7f018d2e34e9964c30ef28c7304b01d2a2:  guess:    0
-Signatures  PubKey: 3d4017c3e843895a92b70aa74d1b7ebc9c982ccf...
-              Signature: 5840225b3b016e9740523c296f4c11cda249fbc8...
-=======
-TxId:       cfe96d0e5006f3243da02a81c56c2db75acd0e3900565ada21fbcd0664c99f68
-Fee:        Ada:      Lovelace:  15151
-Mint:       ba38019d8b9d17ad351b9a3145370a55767cbf338242336ef019e32b:  guess:    0
-Signatures  PubKey: 3d4017c3e843895a92b70aa74d1b7ebc9c982ccf...
-              Signature: 58405c7d00ac66190910294d5c45ddfd58b64554...
->>>>>>> 35b1e41b
-Inputs:
-  ---- Input 0 ----
-  Destination:  PubKeyHash: 977efb35ab621d39dbeb7274ec7795a34708ff4d... (Wallet 2)
-  Value:
-    Ada:      Lovelace:  100000000
-  Source:
-    Tx:     0636250aef275497b4f3807d661a299e34e53e5ad3bc1110e43d1f3420bc8fae
-    Output #1
-
-
-  ---- Input 1 ----
-<<<<<<< HEAD
-  Destination:  Script: 423c2afea12a6ab4d8ae1e69c018ca377b2179324dcc589fea0b7648
-  Value:
-    Ada:      Lovelace:  8
-  Source:
-    Tx:     2a66e319c99d9e8bd4e5f5c19f0c2f73e48fc7e8ffa3f7025fb34ecb33b50425
-=======
-  Destination:  Script: 90f63a2b24cff4164e3be17fc7025bf697524be03e26dec3db407f51
-  Value:
-    Ada:      Lovelace:  8
-  Source:
-    Tx:     67909a81653821c034d28eac1025c78e7d2bf3e47ca5879888f2b6981b272098
->>>>>>> 35b1e41b
-    Output #2
-    Script: 59277a0100003323322333222333222323322323...
-
-  ---- Input 2 ----
-  Destination:  PubKeyHash: 977efb35ab621d39dbeb7274ec7795a34708ff4d... (Wallet 2)
-  Value:
-<<<<<<< HEAD
-    429dbb2f6499bea581a7dd7f018d2e34e9964c30ef28c7304b01d2a2:  guess:    1
-  Source:
-    Tx:     b8fa12672a7a385bc6e9ebf2db00a0c59833706993391832194e184cc60dfdcb
-=======
-    ba38019d8b9d17ad351b9a3145370a55767cbf338242336ef019e32b:  guess:    1
-  Source:
-    Tx:     732636905d23d96d6fd8f48f0aea2fab1bb479d7a4ea59d1673e298aa3d23feb
->>>>>>> 35b1e41b
-    Output #1
-
-
-
-Outputs:
-  ---- Output 0 ----
-  Destination:  PubKeyHash: 977efb35ab621d39dbeb7274ec7795a34708ff4d... (Wallet 2)
-  Value:
-<<<<<<< HEAD
-    Ada:      Lovelace:  99984872
-    429dbb2f6499bea581a7dd7f018d2e34e9964c30ef28c7304b01d2a2:  guess:    0
-=======
-    Ada:      Lovelace:  99984852
-    ba38019d8b9d17ad351b9a3145370a55767cbf338242336ef019e32b:  guess:    0
->>>>>>> 35b1e41b
-
-  ---- Output 1 ----
-  Destination:  PubKeyHash: 977efb35ab621d39dbeb7274ec7795a34708ff4d... (Wallet 2)
-  Value:
-<<<<<<< HEAD
-    429dbb2f6499bea581a7dd7f018d2e34e9964c30ef28c7304b01d2a2:  guess:    1
-    Ada:      -
-
-  ---- Output 2 ----
-  Destination:  Script: 423c2afea12a6ab4d8ae1e69c018ca377b2179324dcc589fea0b7648
-=======
-    ba38019d8b9d17ad351b9a3145370a55767cbf338242336ef019e32b:  guess:    1
-    Ada:      -
-
-  ---- Output 2 ----
-  Destination:  Script: 90f63a2b24cff4164e3be17fc7025bf697524be03e26dec3db407f51
->>>>>>> 35b1e41b
-  Value:
-    Ada:      Lovelace:  5
-
-
-Balances Carried Forward:
-  PubKeyHash: 35dedd2982a03cf39e7dce03c839994ffdec2ec6... (Wallet 1)
-  Value:
-<<<<<<< HEAD
-    Ada:      Lovelace:  99984841
-    429dbb2f6499bea581a7dd7f018d2e34e9964c30ef28c7304b01d2a2:  guess:    0
-=======
-    Ada:      Lovelace:  99984821
-    ba38019d8b9d17ad351b9a3145370a55767cbf338242336ef019e32b:  guess:    0
->>>>>>> 35b1e41b
-
-  PubKeyHash: 3c88c96ed5ab14b16a32771bcfcb49928a5557fc... (Wallet 10)
-  Value:
-    Ada:      Lovelace:  100000000
-
-  PubKeyHash: 3f96cfba6b1a10bf4dec08ea1459b87ecefa65c6... (Wallet 5)
-  Value:
-    Ada:      Lovelace:  100000000
-
-  PubKeyHash: 4e328bfdba5a0515a9c9ec5021ed40158a6fac31... (Wallet 9)
-  Value:
-    Ada:      Lovelace:  100000000
-
-  PubKeyHash: 7017a032d54fd2e2d8b754a2b9dc40de47e3dc07... (Wallet 8)
-  Value:
-    Ada:      Lovelace:  100000000
-
-  PubKeyHash: 7f8a76c0ebaa4ad20dfdcd51a5de070ab771f4bf... (Wallet 3)
-  Value:
-    Ada:      Lovelace:  100000000
-
-  PubKeyHash: 977efb35ab621d39dbeb7274ec7795a34708ff4d... (Wallet 2)
-  Value:
-<<<<<<< HEAD
-    Ada:      Lovelace:  99984872
-    429dbb2f6499bea581a7dd7f018d2e34e9964c30ef28c7304b01d2a2:  guess:    1
-=======
-    Ada:      Lovelace:  99984852
-    ba38019d8b9d17ad351b9a3145370a55767cbf338242336ef019e32b:  guess:    1
->>>>>>> 35b1e41b
-
-  PubKeyHash: b1fd7c427a17e57c112473449d8b237484c5ebf6... (Wallet 7)
-  Value:
-    Ada:      Lovelace:  100000000
-
-  PubKeyHash: bcc083ade3fdd0a372cb6c43ef00ef02fcb52e95... (Wallet 4)
-  Value:
-    Ada:      Lovelace:  100000000
-
-  PubKeyHash: ef5781bab55dd7e0328553b630e81dfaf1c01d89... (Wallet 6)
-  Value:
-    Ada:      Lovelace:  100000000
-
-<<<<<<< HEAD
-  Script: 423c2afea12a6ab4d8ae1e69c018ca377b2179324dcc589fea0b7648
-=======
-  Script: 90f63a2b24cff4164e3be17fc7025bf697524be03e26dec3db407f51
->>>>>>> 35b1e41b
+  Script: 7191b7243d09f2dc1363016a57ec7a956d710bfb5d20dc9c2c3f057d
   Value:
     Ada:      Lovelace:  5