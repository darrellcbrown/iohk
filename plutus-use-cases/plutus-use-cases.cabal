--- conflicted
+++ resolved
@@ -138,9 +138,7 @@
         lens -any,
         mtl -any,
         row-types -any,
-<<<<<<< HEAD
-        QuickCheck -any
-=======
+        QuickCheck -any,
         freer-simple -any,
         foldl -any,
         streaming -any
@@ -205,7 +203,6 @@
         plutus-contract -any,
         plutus-ledger -any,
         plutus-use-cases -any
->>>>>>> c7b5932d
 
     if !(impl(ghcjs) || os(ghcjs))
         build-depends: plutus-tx-plugin -any
